"""
Script to run pan-cancer mutation classification experiments, with stratified
train and test sets, for multiple data types at once.
"""
import sys
import argparse
from pathlib import Path

import pandas as pd
from tqdm import tqdm

import mpmp.config as cfg
from mpmp.data_models.tcga_data_model import TCGADataModel
from mpmp.exceptions import (
    ResultsFileExistsError,
    NoTrainSamplesError,
    NoTestSamplesError,
    OneClassError,
)
from mpmp.prediction.cross_validation import run_cv_stratified
import mpmp.utilities.data_utilities as du
import mpmp.utilities.file_utilities as fu
<<<<<<< HEAD
from mpmp.utilities.tcga_utilities import get_all_data_types
=======
from mpmp.utilities.tcga_utilities import (
    get_all_data_types,
    check_all_data_types,
)
>>>>>>> 337d2da5

def process_args():
    """Parse and format command line arguments."""

    parser = argparse.ArgumentParser()

    # argument group for parameters related to input/output
    # (e.g. filenames, logging/verbosity options, target genes)
    #
    # these don't affect the model output, and thus don't need to be saved
    # with the results of the experiment
    io = parser.add_argument_group('io',
                                   'arguments related to script input/output, '
                                   'note these will *not* be saved in metadata ')
    io.add_argument('--custom_genes', nargs='*', default=None,
                    help='currently this needs to be a subset of top_50')
    io.add_argument('--gene_set', type=str,
                    choices=['top_50', 'vogelstein', 'custom'],
                    default='top_50',
                    help='choose which gene set to use. top_50 and vogelstein are '
                         'predefined gene sets (see data_utilities), and custom allows '
                         'any gene or set of genes in TCGA, specified in --custom_genes')
    io.add_argument('--log_file', default=None,
                    help='name of file to log skipped genes to')
    io.add_argument('--results_dir', default=cfg.results_dirs['multimodal'],
                    help='where to write results to')
    io.add_argument('--verbose', action='store_true')

    # argument group for parameters related to model training/evaluation
    # (e.g. model hyperparameters, preprocessing options)
    #
    # these affect the output of the model, so we want to save them in the
    # same directory as the experiment results
    opts = parser.add_argument_group('model_options',
                                     'parameters for training/evaluating model, '
                                     'these will affect output and are saved as '
                                     'experiment metadata ')
    opts.add_argument('--debug', action='store_true',
                      help='use subset of data for fast debugging')
    opts.add_argument('--n_dim', nargs='*', default=None,
                      help='list of compressed dimensions to use, defaults to '
                           'uncompressed data for all data types')
    opts.add_argument('--num_folds', type=int, default=4,
                      help='number of folds of cross-validation to run')
    opts.add_argument('--overlap_data_types', nargs='*',
                      default=['expression'],
                      help='data types to define set of samples to use; e.g. '
                           'set of data types for a model comparison, use only '
                           'overlapping samples from these data types')
    opts.add_argument('--seed', type=int, default=cfg.default_seed)
    opts.add_argument('--subset_mad_genes', type=int, default=cfg.num_features_raw,
                      help='if included, subset gene features to this number of '
                           'features having highest mean absolute deviation')
    opts.add_argument('--training_data', nargs='*', default=['expression'],
                      help='which data types to train model on')

    args = parser.parse_args()

    args.results_dir = Path(args.results_dir).resolve()

    if args.log_file is None:
        args.log_file = Path(args.results_dir, 'log_skipped.tsv').resolve()

    if args.gene_set == 'custom':
        if args.custom_genes is None:
            parser.error('must include --custom_genes when --gene_set=\'custom\'')
        args.gene_set = args.custom_genes
        del args.custom_genes
    elif (args.gene_set != 'custom' and args.custom_genes is not None):
        parser.error('must use option --gene_set=\'custom\' if custom genes are included')

    # check that all training data types are defined in config
    if (len(set(args.training_data).intersection(set(cfg.data_types.keys()))) !=
            len(set(args.training_data))):
        parser.error('training_data data types must be in config.data_types')

    # check that all data types in overlap_data_types are valid
<<<<<<< HEAD
    # here I'm just checking this argument against the non-compressed data types,
    # later on we'll check if compressed data types really have compressed
    # files but don't want to get into that here
    all_data_types = get_all_data_types(use_subsampled=args.debug).keys()
    if (set(all_data_types).intersection(args.overlap_data_types) !=
          set(args.overlap_data_types)):
        parser.error(
            'overlap data types must be subset of: [{}]'.format(
                ', '.join(list(all_data_types))
            )
        )
=======
    #
    # here I'm just checking this argument against the non-compressed data types,
    # downstream code will check if data types we request compressed data for
    # really have compressed data, but don't need to catch that here
    check_all_data_types(parser, args.overlap_data_types, args.debug)
>>>>>>> 337d2da5

    # split args into defined argument groups, since we'll use them differently
    arg_groups = du.split_argument_groups(args, parser)
    io_args, model_options = arg_groups['io'], arg_groups['model_options']

    # if no n_dim argument provided, set all to None
    if model_options.n_dim is None:
        model_options.n_dim = [None] * len(model_options.training_data)
    else:
        # convert None strings from argparse to python Nones
        model_options.n_dim = (
            [None if n == 'None' else n for n in model_options.n_dim]
        )

    # add some additional hyperparameters/ranges from config file to model options
    # these shouldn't be changed by the user, so they aren't added as arguments
    model_options.alphas = cfg.alphas
    model_options.l1_ratios = cfg.l1_ratios

    # for these experiments, we need to standardize all data types that are not
    # already PCA compressed
    model_options.standardize_data_types = (
        [t for ix, t in enumerate(model_options.training_data)
           if model_options.n_dim[ix] == None]
    )

    return io_args, model_options


if __name__ == '__main__':

    # process command line arguments
    io_args, model_options = process_args()

    # TODO: how to do this for all training datatypes?
    sample_info_df = du.load_sample_info_multi(model_options.training_data,
                                               verbose=io_args.verbose)

    # create results dir and subdir for experiment if they don't exist
    experiment_dir = Path(io_args.results_dir, 'gene').resolve()
    experiment_dir.mkdir(parents=True, exist_ok=True)

    # save model options for this experiment
    # (hyperparameters, preprocessing info, etc)
    fu.save_model_options(experiment_dir, model_options)

    # create empty log file if it doesn't exist
    log_columns = [
        'gene',
        'training_data',
        'shuffle_labels',
        'skip_reason'
    ]
    if io_args.log_file.exists() and io_args.log_file.is_file():
        log_df = pd.read_csv(io_args.log_file, sep='\t')
    else:
        log_df = pd.DataFrame(columns=log_columns)
        log_df.to_csv(io_args.log_file, sep='\t')

    tcga_data = TCGADataModel(seed=model_options.seed,
                              subset_mad_genes=model_options.subset_mad_genes,
                              training_data=model_options.training_data,
                              overlap_data_types=model_options.overlap_data_types,
                              n_dim=model_options.n_dim,
                              sample_info_df=sample_info_df,
                              verbose=io_args.verbose,
                              debug=model_options.debug)
    genes_df = tcga_data.load_gene_set(io_args.gene_set)

    # we want to run mutation prediction experiments:
    # - for true labels and shuffled labels
    #   (shuffled labels acts as our lower baseline)
    # - for all genes in the given gene set
    for shuffle_labels in (False, True):

        print('shuffle_labels: {}'.format(shuffle_labels))

        progress = tqdm(genes_df.iterrows(),
                        total=genes_df.shape[0],
                        ncols=100,
                        file=sys.stdout)

        for gene_idx, gene_series in progress:
            log_df = None
            gene = gene_series.gene
            classification = gene_series.classification
            progress.set_description('gene: {}'.format(gene))

            try:
                gene_dir = fu.make_output_dir(experiment_dir, gene)
                check_file = fu.check_output_file(gene_dir,
                                                  gene,
                                                  shuffle_labels,
                                                  model_options)
                tcga_data.process_data_for_gene(gene,
                                                classification,
                                                gene_dir,
                                                shuffle_labels=shuffle_labels)
            except ResultsFileExistsError:
                # this happens if cross-validation for this gene has already been
                # run (i.e. the results file already exists)
                if io_args.verbose:
                    print('Skipping because results file exists already: gene {}'.format(
                        gene), file=sys.stderr)
                log_df = fu.generate_log_df(
                    log_columns,
                    [gene, '.'.join(model_options.training_data), shuffle_labels, 'file_exists']
                )
                fu.write_log_file(log_df, io_args.log_file)
                continue
            except KeyError:
                # this might happen if the given gene isn't in the mutation data
                # (or has a different alias, TODO we could check for this later)
                print('Gene {} not found in mutation data, skipping'.format(gene),
                      file=sys.stderr)
                log_df = fu.generate_log_df(
                    log_columns,
                    [gene, '.'.join(model_options.training_data), shuffle_labels, 'gene_not_found']
                )
                fu.write_log_file(log_df, io_args.log_file)
                continue

            try:
                standardize_columns = [(t in model_options.standardize_data_types)
                                          for t in model_options.training_data]
                results = run_cv_stratified(tcga_data,
                                            'gene',
                                            gene,
                                            model_options.training_data,
                                            sample_info_df,
                                            model_options.num_folds,
                                            classify=True,
                                            shuffle_labels=shuffle_labels,
                                            standardize_columns=standardize_columns)
                # only save results if no exceptions
                fu.save_results(gene_dir,
                                check_file,
                                results,
                                'gene',
                                gene,
                                shuffle_labels,
                                model_options)
            except NoTrainSamplesError:
                if io_args.verbose:
                    print('Skipping due to no train samples: gene {}'.format(
                        gene), file=sys.stderr)
                log_df = fu.generate_log_df(
                    log_columns,
                    [gene, '.'.join(model_options.training_data), shuffle_labels, 'no_train_samples']
                )
            except OneClassError:
                if io_args.verbose:
                    print('Skipping due to one holdout class: gene {}'.format(
                        gene), file=sys.stderr)
                log_df = fu.generate_log_df(
                    log_columns,
                    [gene, '.'.join(model_options.training_data), shuffle_labels, 'one_class']
                )

            if log_df is not None:
                fu.write_log_file(log_df, io_args.log_file)
<|MERGE_RESOLUTION|>--- conflicted
+++ resolved
@@ -20,14 +20,10 @@
 from mpmp.prediction.cross_validation import run_cv_stratified
 import mpmp.utilities.data_utilities as du
 import mpmp.utilities.file_utilities as fu
-<<<<<<< HEAD
-from mpmp.utilities.tcga_utilities import get_all_data_types
-=======
 from mpmp.utilities.tcga_utilities import (
     get_all_data_types,
     check_all_data_types,
 )
->>>>>>> 337d2da5
 
 def process_args():
     """Parse and format command line arguments."""
@@ -105,25 +101,11 @@
         parser.error('training_data data types must be in config.data_types')
 
     # check that all data types in overlap_data_types are valid
-<<<<<<< HEAD
-    # here I'm just checking this argument against the non-compressed data types,
-    # later on we'll check if compressed data types really have compressed
-    # files but don't want to get into that here
-    all_data_types = get_all_data_types(use_subsampled=args.debug).keys()
-    if (set(all_data_types).intersection(args.overlap_data_types) !=
-          set(args.overlap_data_types)):
-        parser.error(
-            'overlap data types must be subset of: [{}]'.format(
-                ', '.join(list(all_data_types))
-            )
-        )
-=======
     #
     # here I'm just checking this argument against the non-compressed data types,
     # downstream code will check if data types we request compressed data for
     # really have compressed data, but don't need to catch that here
     check_all_data_types(parser, args.overlap_data_types, args.debug)
->>>>>>> 337d2da5
 
     # split args into defined argument groups, since we'll use them differently
     arg_groups = du.split_argument_groups(args, parser)
