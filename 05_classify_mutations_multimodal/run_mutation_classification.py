--- conflicted
+++ resolved
@@ -68,17 +68,14 @@
                            'the default which runs all folds in sequential order')
     opts.add_argument('--debug', action='store_true',
                       help='use subset of data for fast debugging')
-<<<<<<< HEAD
-    opts.add_argument('--model', choices=cfg.model_choices, default='elasticnet',
-                      help='what type of model to use for classification, defaults '
-                           'to logistic regression with elastic net regularization')
-=======
     opts.add_argument('--feature_selection',
                       choices=['f_test', 'mad', 'random'],
                       default='mad',
                       help='method to use for feature selection, only applied if '
                            '0 > num_features > total number of columns')
->>>>>>> 41f814fc
+    opts.add_argument('--model', choices=cfg.model_choices, default='elasticnet',
+                      help='what type of model to use for classification, defaults '
+                           'to logistic regression with elastic net regularization')
     opts.add_argument('--n_dim', nargs='*', default=None,
                       help='list of compressed dimensions to use, defaults to '
                            'uncompressed data for all data types')
@@ -246,19 +243,6 @@
             try:
                 standardize_columns = [(t in model_options.standardize_data_types)
                                           for t in model_options.training_data]
-<<<<<<< HEAD
-                results = run_cv_stratified(tcga_data,
-                                            'gene',
-                                            gene,
-                                            model_options.training_data,
-                                            sample_info_df,
-                                            model_options.num_folds,
-                                            'classify',
-                                            shuffle_labels=shuffle_labels,
-                                            standardize_columns=standardize_columns,
-                                            num_features=model_options.num_features,
-                                            model=model_options.model)
-=======
                 if model_options.bayes_opt_fold_no > -1:
                     results = run_cv_fold(
                         tcga_data,
@@ -288,8 +272,8 @@
                                                 num_features=model_options.num_features,
                                                 feature_selection_method=model_options.feature_selection,
                                                 bayes_opt=model_options.bayes_opt,
-                                                output_grid=io_args.save_hparams)
->>>>>>> 41f814fc
+                                                output_grid=io_args.save_hparams,
+                                                model=model_options.model)
                 # only save results if no exceptions
                 fold_no = (model_options.bayes_opt_fold_no if model_options.bayes_opt else None)
                 fu.save_results(gene_dir,
