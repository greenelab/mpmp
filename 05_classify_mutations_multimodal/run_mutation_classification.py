--- conflicted
+++ resolved
@@ -73,16 +73,13 @@
                       default='mad',
                       help='method to use for feature selection, only applied if '
                            '0 > num_features > total number of columns')
-<<<<<<< HEAD
     opts.add_argument('--filter_all_data', action='store_true',
                       help='if true, filter all data at once using mutation count/'
                            'proportion thresholds, default is to filter each cancer '
                            'type individually')
-=======
     opts.add_argument('--model', choices=cfg.model_choices, default='elasticnet',
                       help='what type of model to use for classification, defaults '
                            'to logistic regression with elastic net regularization')
->>>>>>> 5952283d
     opts.add_argument('--n_dim', nargs='*', default=None,
                       help='list of compressed dimensions to use, defaults to '
                            'uncompressed data for all data types')
