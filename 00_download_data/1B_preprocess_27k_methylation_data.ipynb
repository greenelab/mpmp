{
 "cells": [
  {
   "cell_type": "markdown",
   "metadata": {},
   "source": [
    "## Preprocess pan-cancer methylation data (27k probes)"
   ]
  },
  {
   "cell_type": "markdown",
   "metadata": {},
   "source": [
    "Load the downloaded data and curate sample IDs."
   ]
  },
  {
   "cell_type": "code",
   "execution_count": 1,
   "metadata": {},
   "outputs": [],
   "source": [
    "import os\n",
    "\n",
    "import numpy as np\n",
    "import pandas as pd\n",
    "import matplotlib.pyplot as plt\n",
    "import seaborn as sns\n",
    "\n",
    "import mpmp.config as cfg\n",
    "import mpmp.utilities.tcga_utilities as tu"
   ]
  },
  {
   "cell_type": "markdown",
   "metadata": {},
   "source": [
    "### Load and process methylation data"
   ]
  },
  {
   "cell_type": "code",
   "execution_count": 2,
   "metadata": {},
   "outputs": [
    {
     "data": {
      "text/html": [
       "<div>\n",
       "<style scoped>\n",
       "    .dataframe tbody tr th:only-of-type {\n",
       "        vertical-align: middle;\n",
       "    }\n",
       "\n",
       "    .dataframe tbody tr th {\n",
       "        vertical-align: top;\n",
       "    }\n",
       "\n",
       "    .dataframe thead th {\n",
       "        text-align: right;\n",
       "    }\n",
       "</style>\n",
       "<table border=\"1\" class=\"dataframe\">\n",
       "  <thead>\n",
       "    <tr style=\"text-align: right;\">\n",
       "      <th></th>\n",
       "      <th>id</th>\n",
       "      <th>filename</th>\n",
       "      <th>md5</th>\n",
       "      <th>size</th>\n",
       "    </tr>\n",
       "    <tr>\n",
       "      <th>name</th>\n",
       "      <th></th>\n",
       "      <th></th>\n",
       "      <th></th>\n",
       "      <th></th>\n",
       "    </tr>\n",
       "  </thead>\n",
       "  <tbody>\n",
       "    <tr>\n",
       "      <th>mirna_sample</th>\n",
       "      <td>55d9bf6f-0712-4315-b588-e6f8e295018e</td>\n",
       "      <td>PanCanAtlas_miRNA_sample_information_list.txt</td>\n",
       "      <td>02bb56712be34bcd58c50d90387aebde</td>\n",
       "      <td>553408</td>\n",
       "    </tr>\n",
       "    <tr>\n",
       "      <th>methylation_27k</th>\n",
       "      <td>d82e2c44-89eb-43d9-b6d3-712732bf6a53</td>\n",
       "      <td>jhu-usc.edu_PANCAN_merged_HumanMethylation27_H...</td>\n",
       "      <td>5cec086f0b002d17befef76a3241e73b</td>\n",
       "      <td>5022150019</td>\n",
       "    </tr>\n",
       "  </tbody>\n",
       "</table>\n",
       "</div>"
      ],
      "text/plain": [
       "                                                   id  \\\n",
       "name                                                    \n",
       "mirna_sample     55d9bf6f-0712-4315-b588-e6f8e295018e   \n",
       "methylation_27k  d82e2c44-89eb-43d9-b6d3-712732bf6a53   \n",
       "\n",
       "                                                          filename  \\\n",
       "name                                                                 \n",
       "mirna_sample         PanCanAtlas_miRNA_sample_information_list.txt   \n",
       "methylation_27k  jhu-usc.edu_PANCAN_merged_HumanMethylation27_H...   \n",
       "\n",
       "                                              md5        size  \n",
       "name                                                           \n",
       "mirna_sample     02bb56712be34bcd58c50d90387aebde      553408  \n",
       "methylation_27k  5cec086f0b002d17befef76a3241e73b  5022150019  "
      ]
     },
     "execution_count": 2,
     "metadata": {},
     "output_type": "execute_result"
    }
   ],
   "source": [
    "# first load manifest file, this tells us the filenames of the raw data files\n",
    "manifest_df = pd.read_csv(os.path.join(cfg.data_dir, 'manifest.tsv'),\n",
    "                          sep='\\t', index_col=0)\n",
    "manifest_df.head(2)"
   ]
  },
  {
   "cell_type": "code",
   "execution_count": 3,
   "metadata": {},
   "outputs": [
    {
     "name": "stdout",
     "output_type": "stream",
     "text": [
      "(12039, 22601)\n"
     ]
    },
    {
     "data": {
      "text/html": [
       "<div>\n",
       "<style scoped>\n",
       "    .dataframe tbody tr th:only-of-type {\n",
       "        vertical-align: middle;\n",
       "    }\n",
       "\n",
       "    .dataframe tbody tr th {\n",
       "        vertical-align: top;\n",
       "    }\n",
       "\n",
       "    .dataframe thead th {\n",
       "        text-align: right;\n",
       "    }\n",
       "</style>\n",
       "<table border=\"1\" class=\"dataframe\">\n",
       "  <thead>\n",
       "    <tr style=\"text-align: right;\">\n",
       "      <th>Composite Element REF</th>\n",
       "      <th>cg00000292</th>\n",
       "      <th>cg00003994</th>\n",
       "      <th>cg00005847</th>\n",
       "      <th>cg00007981</th>\n",
       "      <th>cg00008493</th>\n",
       "    </tr>\n",
       "    <tr>\n",
       "      <th>sample_id</th>\n",
       "      <th></th>\n",
       "      <th></th>\n",
       "      <th></th>\n",
       "      <th></th>\n",
       "      <th></th>\n",
       "    </tr>\n",
       "  </thead>\n",
       "  <tbody>\n",
       "    <tr>\n",
       "      <th>TCGA-02-0001-01C-01D-0186-05</th>\n",
       "      <td>0.846378</td>\n",
       "      <td>0.066406</td>\n",
       "      <td>0.330927</td>\n",
       "      <td>0.026121</td>\n",
       "      <td>0.925941</td>\n",
       "    </tr>\n",
       "    <tr>\n",
       "      <th>TCGA-02-0003-01A-01D-0186-05</th>\n",
       "      <td>0.732044</td>\n",
       "      <td>0.131451</td>\n",
       "      <td>0.839389</td>\n",
       "      <td>0.039102</td>\n",
       "      <td>0.934192</td>\n",
       "    </tr>\n",
       "    <tr>\n",
       "      <th>TCGA-02-0006-01B-01D-0186-05</th>\n",
       "      <td>0.678917</td>\n",
       "      <td>0.089675</td>\n",
       "      <td>0.469196</td>\n",
       "      <td>0.021105</td>\n",
       "      <td>0.924509</td>\n",
       "    </tr>\n",
       "    <tr>\n",
       "      <th>TCGA-02-0007-01A-01D-0186-05</th>\n",
       "      <td>0.846951</td>\n",
       "      <td>0.040882</td>\n",
       "      <td>0.355053</td>\n",
       "      <td>0.039487</td>\n",
       "      <td>0.930292</td>\n",
       "    </tr>\n",
       "    <tr>\n",
       "      <th>TCGA-02-0009-01A-01D-0186-05</th>\n",
       "      <td>0.855192</td>\n",
       "      <td>0.066100</td>\n",
       "      <td>0.605179</td>\n",
       "      <td>0.025252</td>\n",
       "      <td>0.926921</td>\n",
       "    </tr>\n",
       "  </tbody>\n",
       "</table>\n",
       "</div>"
      ],
      "text/plain": [
       "Composite Element REF         cg00000292  cg00003994  cg00005847  cg00007981  \\\n",
       "sample_id                                                                      \n",
       "TCGA-02-0001-01C-01D-0186-05    0.846378    0.066406    0.330927    0.026121   \n",
       "TCGA-02-0003-01A-01D-0186-05    0.732044    0.131451    0.839389    0.039102   \n",
       "TCGA-02-0006-01B-01D-0186-05    0.678917    0.089675    0.469196    0.021105   \n",
       "TCGA-02-0007-01A-01D-0186-05    0.846951    0.040882    0.355053    0.039487   \n",
       "TCGA-02-0009-01A-01D-0186-05    0.855192    0.066100    0.605179    0.025252   \n",
       "\n",
       "Composite Element REF         cg00008493  \n",
       "sample_id                                 \n",
       "TCGA-02-0001-01C-01D-0186-05    0.925941  \n",
       "TCGA-02-0003-01A-01D-0186-05    0.934192  \n",
       "TCGA-02-0006-01B-01D-0186-05    0.924509  \n",
       "TCGA-02-0007-01A-01D-0186-05    0.930292  \n",
       "TCGA-02-0009-01A-01D-0186-05    0.926921  "
      ]
     },
     "execution_count": 3,
     "metadata": {},
     "output_type": "execute_result"
    }
   ],
   "source": [
    "tcga_methylation_df = (\n",
    "    pd.read_csv(os.path.join(cfg.raw_data_dir, manifest_df.loc['methylation_27k'].filename),\n",
<<<<<<< HEAD
    "                index_col=0, sep='\\t')\n",
=======
    "                index_col=0,\n",
    "                sep='\\t')\n",
>>>>>>> b7094adc
    "      .transpose()\n",
    ")\n",
    "tcga_methylation_df.index.rename('sample_id', inplace=True)\n",
    "\n",
    "print(tcga_methylation_df.shape)\n",
    "tcga_methylation_df.iloc[:5, :5]"
   ]
  },
  {
   "cell_type": "code",
   "execution_count": 4,
   "metadata": {},
   "outputs": [
    {
     "name": "stdout",
     "output_type": "stream",
     "text": [
      "(22601,)\n"
     ]
    },
    {
     "data": {
      "text/plain": [
       "Composite Element REF\n",
       "cg20401549    4185\n",
       "cg17901463    2941\n",
       "cg02549424    2918\n",
       "cg08797194    2372\n",
       "cg27400772    2211\n",
       "dtype: int64"
      ]
     },
     "execution_count": 4,
     "metadata": {},
     "output_type": "execute_result"
    }
   ],
   "source": [
    "# how many missing values does each probe (column) have?\n",
    "\n",
    "# TODO could move analyses to a separate script (so preprocessing is more \n",
    "# straightforward/less cluttered)\n",
    "probe_na = tcga_methylation_df.isna().sum()\n",
    "print(probe_na.shape)\n",
    "probe_na.sort_values(ascending=False).head()"
   ]
  },
  {
   "cell_type": "code",
   "execution_count": 5,
   "metadata": {},
   "outputs": [
    {
     "name": "stdout",
     "output_type": "stream",
     "text": [
      "(12039,)\n"
     ]
    },
    {
     "data": {
      "text/plain": [
       "sample_id\n",
       "TCGA-C8-A134-01A-11D-A112-05    1906\n",
       "TCGA-37-3789-01A-01D-0979-05    1393\n",
       "TCGA-23-1027-01A-02D-0432-05    1361\n",
       "TCGA-CJ-4887-11A-01D-1303-05    1353\n",
       "TCGA-17-Z012-01A-01D-0752-05    1304\n",
       "dtype: int64"
      ]
     },
     "execution_count": 5,
     "metadata": {},
     "output_type": "execute_result"
    }
   ],
   "source": [
    "# how many missing values does each probe (column) have?\n",
    "sample_na = tcga_methylation_df.transpose().isna().sum()\n",
    "print(sample_na.shape)\n",
    "sample_na.sort_values(ascending=False).head()"
   ]
  },
  {
   "cell_type": "code",
   "execution_count": 6,
   "metadata": {},
   "outputs": [
    {
     "data": {
      "text/plain": [
       "Text(0.5, 1.0, 'Methylation NA count per probe, <20 NA values')"
      ]
     },
     "execution_count": 6,
     "metadata": {},
     "output_type": "execute_result"
    },
    {
     "data": {
      "image/png": "iVBORw0KGgoAAAANSUhEUgAAA3gAAAFJCAYAAADJ149vAAAAOXRFWHRTb2Z0d2FyZQBNYXRwbG90bGliIHZlcnNpb24zLjMuMiwgaHR0cHM6Ly9tYXRwbG90bGliLm9yZy8vihELAAAACXBIWXMAAAsTAAALEwEAmpwYAABEQElEQVR4nO3de1iUdf7/8dcwHEIYYklr26/ReqLDlqtopqmopWGmYq4isE0HW7fMNM0MymOerXRLWg+ZbYUC8jNb7VweVvOQ21JImtZK5ilT8sigMDDcvz+8nJU8gDLDHHg+rsvr4r7nnvt+3R+G++177nvuMRmGYQgAAAAA4PMCPB0AAAAAAOAaNHgAAAAA4Cdo8AAAAADAT9DgAQAAAICfoMEDAAAAAD9BgwcAAAAAfoIGr47Yt2+fbrjhBt1///3nPJaWlqYbbrhBR44cueg69u7dq6FDhzrX17Jly0vKkJ6erokTJ1a53MCBA51ZBg0apJ07d17Sdi62/Xbt2qmwsLDS/J49e2rz5s2V5g0dOlS33367Tp065ZJt18TZ4+ELqvt7doW0tDQtXLhQkqr1Gq6OZcuW6dFHH63xegDUPmodta621Gatk6Tly5erd+/eSkhIUFJSkr755htJksPh0JQpU9S9e3d169ZNWVlZF8zrydfF2fUa7keDV4eEhIRo165d2r9/v3PeyZMn9dVXX1Xr+T/99JN27drlrnhOGzZscP68YMECNW3a1GXrttlsSk1N1cW+/vHgwYP68ssv1aJFC/3zn/902bYv19njAQC4OGodtc4f2Gw2ZWZmKj8/Xz/88INefPFFvf7661q+fLkGDx7sfBMiOztbP/74o95//30tXbpUb731lvLz8y+4Tl97XeDy0ODVIWazWffcc4/ee+8957xPP/1Ud911V6XlVq9erf79+6tPnz5KSkrS119/LYfDoTFjxmjPnj165JFHJJ1+12jcuHG677771LVrV33yyScyDEPx8fGVDtSjR4/WW2+9VWkba9asUVJSkvr27avOnTvr5ZdfliQ9++yzkqQHH3xQBw4c0J133ul8l2rJkiXq2bOnevfurYEDBzoLcFpamiZPniyr1apu3brpiSeeUHFx8XnHoHfv3jp06JDeeOONC45TTk6O2rVrp/vuu09vv/32BQ+ES5cu1b333qtevXrpgQce0IEDB6rMefa7V2dP33nnnUpPT1dKSoq6dOlywfE4W3p6up5++mndf//9io+P15NPPimbzSbp9AF6yJAh6tu3r3r16qV58+ZJOv1udKdOnTRw4EDFx8fr0KFDldZptVo1bdo09evXT3fddZdmz559weetXLlSffr0Ue/evZWcnFypoBQUFOjPf/6zevbsqVGjRlWZ62IqKio0efJk9e/fXz169NA999yj3NzcKp935nfx2GOPVcrVsWNHORwOLV261Pk679KlizIzM895vtVq1ccff3ze6YKCAg0cOFB9+/ZVQkKCli5dKkkqLi7WsGHDlJCQoPvuu09jxoxRRUVFtfICqDlqHbXOF2vdGVu2bNFzzz2nXr166YcfftBvf/tbBQcHa/Lkybr66qslSbfccot++eUX2e12rVy5Un379lVgYKCuvPJK3XvvvVqxYsV51+2q18XIkSMrrSMzM1PDhw+vdr3+9Zn0s6fP93cpnR7rM39L9913nxYvXlyN0azDDNQJe/fuNVq0aGF88803Rvfu3Z3zH3zwQeO7774zYmJijMOHDxu7du0yevbsaRw5csQwDMP4/vvvjfbt2xvFxcXGF198Ydx7773O9cXExBgff/yxYRiG8emnnxp33XWXYRiG8Y9//MMYNmyYYRiGUVRUZLRt29Y4fvy4MXv2bOP55583KioqjPvvv9/YtWuXYRiG8fPPPxs33XSTcfjwYcMwDGcWwzCMLl26GPn5+cbGjRuNrl27Oue/8847xj333GNUVFQYqampxoABA4zS0lLDbrcbffr0MZYuXXrOGJzZ/o4dO4zY2Fhj69athmEYxr333mt88cUXhmEYRllZmdGhQwdj9erVRmlpqXHbbbcZ//rXv85Z1/bt243bb7/d+Omnn5z7PHbs2Cpzvv766851nD3dpUsXY/r06c7xuPXWW409e/acMx6/3p+4uDijsLDQcDgcxlNPPeVch9VqNVatWmUYhmGUlJQYVqvV+OCDD5y/ty+//PKc9RmGYdx///3GoEGDDLvdbhw/ftyIj483Vq9efc7zdu7cadxxxx3OjBs3bjTat29vFBUVGbNnzzY6d+5sHD582KioqDBGjhxpvPDCCxfNdTFfffWVMXToUMPhcBiGYRjz5883Hn300XPG8HzjVFRUZLRu3do4dOiQYRiG8cILLxizZs0ybDabkZiY6Hydf/3110aLFi2cv7O//vWvzvH46KOPKo3PRx99ZJSVlRk9evRwvoZOnDhh3HPPPcbXX39tvPvuu8bAgQMNwzCM8vJyY/To0caPP/540X0E4BrUOmqdr9a6/Px8IyEhwXj44YeNDz74wCgtLT3vcme2NXToUMMwDCM+Pt74+uuvnY/n5OQYQ4YMOe84uup1sWnTJqNnz57O6X79+hkbNmy47Hpdnb/LZ5991pg/f75hGIZx6NAhY/jw4c7t4FyBnm4wUbtuueUWmc1mbd26VVdddZWKi4sVExPjfHzDhg06dOiQHnroIec8k8mkPXv2nLOuoKAgxcfHS5JuvPFGHT58WJLUt29f/f3vf9eRI0f08ccfq3PnzoqIiKi0vnnz5ulf//qX3n//fRUUFMgwjIte6/3555+rR48eioqKcm5jypQp2rdvnySpY8eOCg4OliTFxMTo+PHjF1zXDTfcoOHDh2vkyJFatmxZpcdWrVqliooKdezYUYGBgerRo4fefvttderUqdJymzZtUocOHXTttddKknO8XnjhhYvmvJgz7y5fc801uuqqq3T8+HFdd911F31O9+7dVb9+fUlSv379NHXqVA0dOlRffvmljh8/rldeeUXS6cuTduzYoebNmyswMFAtWrS44DoHDBigoKAgBQUFqXv37lq/fr2aNWtW6XlffPGF2rZt68zXrl07RUVFaevWrZKkbt26OcfgT3/6k1544QWdPHnygrl69OhxwTwtW7bUlVdeqezsbO3du1ebN29WWFhYFaN5Wnh4uLp166YVK1booYce0nvvvafFixcrLCxM8+bN09q1a/Xjjz9qx44dOnnyZLXWKUk//vij9uzZo+eee845r6SkRN9++606duyov/3tb7Jarbrjjjv04IMP6vrrr6/2ugHUHLWOWudrtS4gIEABAQEymUwymUznXebkyZNKS0vTzz//rNdff12SZBhGpeUNw1BAwIUv0HPF6+L2229XaWmpvvnmG4WGhurIkSNq166dTCbTZddr6eJ/l926dVNqaqry8/PVrl07jRkz5qL7WdfR4NVBvXv31ooVKxQVFaWEhIRKj1VUVKhdu3bOyyYk6cCBA7r66qv1n//8p9KyQUFBzp/PPrhERESoe/fuWrFihd577z2NHz++0vNOnjzpvNSldevW+tOf/qSVK1de9Jrw813iZhiGysvLJUlXXHFFpSwXW5d0+vKM9evXa8qUKZXmZ2ZmqqSkRHfffbckyW63q7CwUP/973/VrFkz53Jms7nSPpeUlGj//v0XzfnrXGVlZZWWCwkJuaR9OJPjjIqKCgUEBKiiokKGYSg7O1uhoaGSpCNHjigkJERHjx5VcHCwAgMv/Kd/9mNnF4qzn1dRUXFOATr79/HrXIGBgRfNdTH/+te/NGXKFD388MO666671Lhx4wtefnI+iYmJGjt2rJo0aaImTZrouuuu088//6wBAwYoMTFRrVq1Uvfu3bVmzZrzPv98vzOHwyGLxaLly5c7H/vll19ksVgUEhKizz77TJs3b9YXX3yhhx9+WBMnTtSdd95Z7cwAao5aR63zpVr3hz/8QcuWLVN+fr6ys7P14osv6u6779Zf/vIX1a9fXz/99JMee+wxNWnSRG+//bbztXDttddWugT10KFD+u1vf3vRbdX0dWEymdSvXz8tX75cQUFB6tevn0wm02XVa7vdXmkML/R3eeONN+qTTz7Rxo0btWnTJv3973/XsmXLqtzXuorWtw5KSEjQxx9/rA8//FA9e/as9Fi7du20YcMGFRQUSJLWrl2r3r17q6SkRGaz+ZwD9YX8+c9/dl673bx580qP7d69WzabTcOHD9edd96pzZs3y263OwuG2Wx2HjzP6Nixoz788EPnNdrvvPOOIiMja3RmZNq0aVq7dq12794tSdq1a5e+/PJLLVu2TKtXr9bq1au1fv163XbbbXr77bcrPff222/Xpk2bnAfVMwfji+X8zW9+43zX7+DBg/r3v/9drZznG48zVq1apaKiIlVUVCgnJ0ddunRReHi4WrRooX/84x+SpBMnTig5OVmrVq2q1vZWrFihiooKHT9+XB999NF5G5N27dpp/fr12rt3r6TT7/IeOHBAf/zjHyWdvob++PHjcjgcysnJUVxc3GXn2rBhg7p06aKUlBTdcsstWrlypRwOR7X2RZLzndi///3v6t+/vyRp69atioqK0uOPP64OHTo4m7tfr/fsd2p37typ7777TpLUqFEjXXHFFc4G78CBA+rZs6e2bt2qzMxMPfvss+rQoYNGjRqlDh066Ntvv612XgCuQa07jVp3ft5W685o3ry5pk6dquXLl6thw4bav3+/bDabrFar7r77bv3tb3+r1Ojfddddeuedd1ReXq4TJ07ogw8+UNeuXavcTk1eF5J03333afXq1frkk0/Ut29fSdWv11FRUc7PnL7//vuVxvtCf5cjR47Uhx9+qHvvvVfjx49XeHj4ec+44zTO4NVB11xzjZo0aSKLxaLIyMhKjzVt2lQTJ07UU089JcMwFBgYqLlz5yosLExNmzZVSEiI+vXrp7/97W8X3caNN96oK6+8UklJSec8dsMNN6hz58665557FBwcrJiYGDVt2lS7d+9WdHS0unfvLqvVqvT0dOdz2rdvr4ceekgPPvigKioqFBUVpfnz59fo9HxUVJSmT5+uv/zlL5KkrKwsde3a9ZxCOmTIED366KMaMWKE81KMG264QaNGjXI+t0GDBpo6daquueaaC+a0Wq16+umnFR8fr4YNG6pt27bVynn2eJx9iZEk1a9fX4MGDdLRo0d12223OW8o8tJLL2nSpEnq1auX7Ha784Pw1bl8pqSkRP369VNxcbFSUlLUrl27c57XtGlTjR8/Xk888YQcDoeuuOIKzZs3TxaLRZLUpEkTPfroozpx4oRatWqlv/71rxfNJZ2+QcEtt9yi5OTkSttKSkrSyJEj1atXL5WXl6t9+/b69NNPL+nGJf3799ecOXOcRa99+/ZaunSpunfvLpPJpDZt2igqKspZ6M4YPHiw0tLStHbtWjVu3FitW7eWdPod3jlz5mjKlCl6/fXXVV5erieffFKtWrXSTTfdpH//+9/q0aOHQkNDde2118pqtVY7KwDXoNadRq07P2+rdb9msVicX/cxf/58/fTTT/rss8/02WefOZd58803lZycrD179ighIUFlZWUaMGCA2rRpU+X+1+R1IZ1+Ldx8880qLy/XNddcI6n69XrMmDGaOHGiIiIidMcdd6hBgwbO8b7Q3+Xjjz+u0aNHa8mSJTKbzeratatuu+22KvezrjIZ1Tk3DlyiPXv2OO84eOYSBbhWenq6jh49qnHjxrlsnVarVX/+85/VvXt3l62zujZs2KA9e/ZUWfQAwFtQ69yPWgdcOs7gweVeeeUV5eTk6Pnnn6fgodqOHTumXr16eToGAFQLtQ6Xg1qH2sAZPAAAAADwE9xkBQAAAAD8BA0eAAAAAPgJGjwAAAAA8BM+d5OViooKORw1+9ig2Wyq8TpwGmPpOoylazCOruMNYxkUZK56ITj5c4301lyS92bz1lyS92bz1lyS92Yj16VzRbaL1Uefa/AcDkPHjp2s0ToiI+vVeB04jbF0HcbSNRhH1/GGsWzQwOLR7fsaf66R3ppL8t5s3ppL8t5s3ppL8t5s5Lp0rsh2sfrIJZoAAAAA4Cdo8AAAAADAT9DgAQAAAICfoMEDAAAAAD9BgwcAAAAAfoIGDwAAF9iyZYusVqskafv27UpJSZHVatUjjzyiX375RZKUk5Ojvn37KjExUWvWrJEklZSUaOjQoUpJSdGgQYN05MgRSVJeXp769++vpKQkvfrqq57ZKQCAz6HBAwCghhYsWKAxY8aotLRUkjRlyhSNHTtWGRkZ6tatmxYsWKDCwkJlZGQoOztbCxcu1KxZs2S325WVlaWYmBhlZmaqT58+mjNnjiRp/PjxmjlzprKysrRlyxZt27bNk7sIAPARNHgAANRQdHS00tPTndOzZs3STTfdJElyOBwKCQlRfn6+WrZsqeDgYFksFkVHR2vHjh3Kzc1Vx44dJUlxcXHatGmTbDab7Ha7oqOjZTKZ1KFDB23atMkj+wYA8C0+90XnAAB4m/j4eO3bt885ffXVV0uSvvrqKy1atEiLFy/W559/Lovlf19MGxYWJpvNJpvN5pwfFhamoqIi2Ww2hYeHV1p27969VeYwm02KjKxXo30xmwNqvA538NZckvdm89Zckvdm89ZckvdmI9elc3c2GjwAANzgww8/1Ny5c/Xaa68pKipK4eHhKi4udj5eXFwsi8VSaX5xcbEiIiLOu2xERESV23Q4DB07drJGuSMj69V4He7grbkk783mrbkk783mrbkk781GrkvnimwNGlgu+FidbPAqdPFBqa6S0nIVnThV80AAAL+yfPlyLVmyRBkZGYqMjJQkNW/eXC+//LJKS0tlt9tVUFCgmJgYxcbGau3atWrevLnWrVunVq1aKTw8XEFBQdqzZ4+uu+46rV+/Xk888YRndwoA4BPqZIMXEmRWr5HLa7ye92YmqMgFeQAA/sPhcGjKlCm69tprNXToUEnSbbfdpmHDhslqtSolJUWGYWjEiBEKCQlRcnKyUlNTlZycrKCgIM2cOVOS9Pzzz+vpp5+Ww+FQhw4d9Mc//rFW8rvqTVBX4I1UALh0dbLBAwDA1Ro2bKicnBxJ0r///e/zLpOYmKjExMRK80JDQzV79uxzlm3RooVzfbXJVW+CugJvpALApeMumgAAAADgJ2jwAAAAAMBP0OABAAAAgJ+gwQMAAAAAP0GDBwAAAAB+ggYPAAAAAPwEDR4AAAAA+AkaPAAAAADwEzR4AAAAAOAnaPAAAAAAwE/Q4AEAAACAn6DBAwAAAAA/4RUN3uHDh9W3b19PxwAAAAAAn+bxBs8wDL3++uv6v//7P09HAQAAAACf5vEGLysrS7169VJISIinowAAAACAT/N4g7dx40ZlZ2frm2++0UcffeTpOAAAAADgs9za4G3ZskVWq1WSVFFRoXHjxmnAgAGyWq3avXu3JOnVV1/VxIkTdeutt+qee+5xZxwAAAAA8GuB7lrxggULtGLFCoWGhkqSVq5cKbvdriVLligvL0/Tp0/X3Llzncu/9NJL1Vqv2WxSZGQ9t2S+HN6UxRPM5oA6Pwauwli6BuPoOowlAAC+x20NXnR0tNLT0/XMM89IknJzc9WxY0dJUosWLbR169bLWq/DYejYsZM1ytaggaVGzz9bTbP4usjIenV+DFyFsXQNxtF1vGEsXXm8BgCgLnDbJZrx8fEKDPxf/2iz2RQeHu6cNpvNKi8vd9fmAQAAAKDOqbWbrISHh6u4uNg5XVFRUakBBAAAAADUTK01eLGxsVq3bp0kKS8vTzExMbW1aQAAAACoE2rtFFq3bt20YcMGJSUlyTAMTZ06tbY2DQAAAAB1glsbvIYNGyonJ0eSFBAQoIkTJ7pzcwAAAABQp3n8i84BAAAAAK5BgwcAAAAAfoIGDwAAAAD8BA0eAAAAAPgJGjwAAAAA8BM0eAAAAADgJ2jwAAAAAMBP0OABAAAAgJ+gwQMAAAAAP0GDBwAAAAB+ggYPAAAAAPwEDR4AAAAA+AkaPAAAXGDLli2yWq2SpN27dys5OVkpKSkaP368KioqJEk5OTnq27evEhMTtWbNGklSSUmJhg4dqpSUFA0aNEhHjhyRJOXl5al///5KSkrSq6++6pmdAgD4HBo8AABqaMGCBRozZoxKS0slSdOmTdPw4cOVmZkpwzC0atUqFRYWKiMjQ9nZ2Vq4cKFmzZolu92urKwsxcTEKDMzU3369NGcOXMkSePHj9fMmTOVlZWlLVu2aNu2bZ7cRQCAj6DBAwCghqKjo5Wenu6c3rZtm9q0aSNJiouL08aNG5Wfn6+WLVsqODhYFotF0dHR2rFjh3Jzc9WxY0fnsps2bZLNZpPdbld0dLRMJpM6dOigTZs2eWTfAAC+JdDTAQAA8HXx8fHat2+fc9owDJlMJklSWFiYioqKZLPZZLFYnMuEhYXJZrNVmn/2suHh4ZWW3bt3b5U5zGaTIiPruWq3vMKZ/TGbA7x237w1m7fmkrw3m7fmkrw3G7kunbuz0eABAOBiAQH/u0CmuLhYERERCg8PV3FxcaX5Foul0vyLLRsREVHldh0OQ8eOnaxR9gYNLFUvVIvO7E9kZL0a75u7eGs2b80leW82b80leW82cl06V2S72LGaSzQBAHCxm2++WZs3b5YkrVu3Tq1bt1bz5s2Vm5ur0tJSFRUVqaCgQDExMYqNjdXatWudy7Zq1Urh4eEKCgrSnj17ZBiG1q9fr9atW3tylwAAPoIzeAAAuFhqaqrGjh2rWbNmqXHjxoqPj5fZbJbValVKSooMw9CIESMUEhKi5ORkpaamKjk5WUFBQZo5c6Yk6fnnn9fTTz8th8OhDh066I9//KOH9woA4Ato8AAAcIGGDRsqJydHktSoUSMtWrTonGUSExOVmJhYaV5oaKhmz559zrItWrRwrg8AgOriEk0AAAAA8BM0eAAAAADgJ2jwAAAAAMBP0OABAAAAgJ+gwQMAAAAAP0GDBwAAAAB+ggYPAAAAAPwEDR4AAAAA+AkaPAAAAADwEzR4AAAAAOAnaPAAAAAAwE/Q4AEAAACAn6DBAwAAAAA/QYMHAAAAAH6CBg8AAAAA/AQNHgAAAAD4CRo8AAAAAPATNHgAAAAA4Cdo8AAAAADAT9DgAQAAAICfoMEDAAAAAD9BgwcAAAAAfoIGDwAAAAD8BA0eAAAAAPiJQE8H2Lp1q/7xj38oMDBQo0aNUv369T0dCQAAAAB8ksfP4JWWlmr8+PHq1KmT8vLyPB0HAAAAAHyWxxu8Vq1aaefOnXrjjTd00003eToOAAAAAPgsjzd4+fn5uuWWW7RgwQItWrTI03EAAAAAwGe5tcHbsmWLrFarJKmiokLjxo3TgAEDZLVatXv3bklScXGxnnvuOU2ePFnx8fHujAMAAAAAfs1tN1lZsGCBVqxYodDQUEnSypUrZbfbtWTJEuXl5Wn69OmaO3eu2rVrp3bt2rkrBgAAAADUGW5r8KKjo5Wenq5nnnlGkpSbm6uOHTtKklq0aKGtW7de1nrNZpMiI+u5LGdNeVMWTzCbA+r8GLgKY+kajKPrMJYAAPgetzV48fHx2rdvn3PaZrMpPDzcOW02m1VeXq7AwEuL4HAYOnbsZI2yNWhgqdHzz1bTLL4uMrJenR8DV2EsXYNxdB1vGEtXHq8BAKgLau0mK+Hh4SouLnZOV1RUXHJzBwAAAAC4sFpr8GJjY7Vu3TpJUl5enmJiYmpr0wAAAABQJ9TaKbRu3bppw4YNSkpKkmEYmjp1am1tGgAAAADqBLc2eA0bNlROTo4kKSAgQBMnTnTn5gAA8BplZWVKS0vT/v37FRAQoEmTJikwMFBpaWkymUxq1qyZxo8fr4CAAOXk5Cg7O1uBgYEaPHiwunTpopKSEo0aNUqHDx9WWFiYZsyYoaioKE/vFgDAy3n8i84BAPBHa9euVXl5ubKzszVkyBC9/PLLmjZtmoYPH67MzEwZhqFVq1apsLBQGRkZys7O1sKFCzVr1izZ7XZlZWUpJiZGmZmZ6tOnj+bMmePpXQIA+AAaPAAA3KBRo0ZyOByqqKiQzWZTYGCgtm3bpjZt2kiS4uLitHHjRuXn56tly5YKDg6WxWJRdHS0duzYUenrheLi4rRp0yZP7g4AwEdwG0sAANygXr162r9/v+655x4dPXpU8+bN05dffimTySRJCgsLU1FRkWw2myyW/30dRFhYmGw2W6X5Z5YFAKAqNHgAALjBm2++qQ4dOmjkyJE6cOCAHnzwQZWVlTkfLy4uVkRExDlfI1RcXCyLxVJp/pllq2I2m/zuy+nP7I/ZHOC1++at2bw1l+S92bw1l+S92ch16dydjQYPAAA3iIiIUFBQkCTpyiuvVHl5uW6++WZt3rxZt99+u9atW6e2bduqefPmevnll1VaWiq73a6CggLFxMQoNjZWa9euVfPmzbVu3Tq1atWqym06HEaNv5ze275c/sz+REbWq/G+uYu3ZvPWXJL3ZvPWXJL3ZiPXpXNFtosdq2nwAABwg4ceekjPPfecUlJSVFZWphEjRuiWW27R2LFjNWvWLDVu3Fjx8fEym82yWq1KSUmRYRgaMWKEQkJClJycrNTUVCUnJysoKEgzZ8709C4BAHwADR4AAG4QFhamV1555Zz5ixYtOmdeYmKiEhMTK80LDQ3V7Nmz3ZYPAOCfuIsmAAAAAPgJGjwAAAAA8BM0eAAAAADgJ2jwAAAAAMBP0OABAAAAgJ+gwQMAAAAAP0GDBwAAAAB+ggYPAAAAAPzEBRs8h8Mhu92uJ554QmVlZbLb7SotLdUDDzxQm/kAAKgV1D0AgD8IvNAD77zzjubNm6dffvlF3bt3l2EYCggIUOvWrWszHwAAtYK6BwDwBxds8BITE5WYmKilS5eqX79+tZkJAIBaR90DAPiDCzZ4Z7Rv314LFixQaWmpc94TTzzh1lAAAHgKdQ8A4MuqvMnKk08+KZvNpvr16zv/AQDgr6h7AABfVuUZvLCwMI0YMaI2sgAA4HHUPQCAL6uywWvWrJk++OAD3XTTTTKZTJKkRo0auT0YAACeQN0DAPiyKhu87du3a/v27c5pk8mkt99+262hAADwFOoeAMCXVdngZWRk1EYOAAC8AnUPAODLqmzw7rzzTuclKpJksVj0z3/+052ZAADwGOoeAMCXVdngffzxx5IkwzC0detW5zQAAP6IugcA8GVVfk1CcHCwgoODFRISolatWunbb7+tjVwAAHgEdQ8A4MuqPIM3c+ZM56Uqhw4dUkBAlT0hAAA+i7oHAPBlVTZ4jRs3dv584403qmPHjm4NBACAJ1H3AAC+rMq3JXv16qWTJ08qPz9fhYWFCgkJqY1cAAB4BHUPAODLqmzwxo0bp71796p9+/bav3+/xowZUxu5AADwCOoeAMCXVXmJ5u7du7V48WJJUteuXZWUlOT2UAAAeAp1DwDgy6o8g1daWqpTp05JkkpKSuRwONweCgAAT6HuAQB8WZVn8B544AElJCSoWbNm2rlzp4YNG1YbuQAA8AjqHgDAl1XZ4PXu3VutW7fW4cOHddVVV+l3v/tdbeQCAMAjqHsAAF9W5SWar776qt5++23deuutmj59ul577bXayAUAgEdQ9wAAvqzKBm/16tVKS0uTJM2ePVurV692eygAADyFugcA8GVVNngmk0l2u12SVFZWJsMw3B4KAABPoe4BAHxZlZ/BS0pKUq9evRQTE6MffvhBgwYNqo1cAAB4BHUPAODLqmzw+vfvr7vuukt79+7Vddddp6ioqNrIBQCAR1D3AAC+rMoGT5KioqIocACAOoO6BwDwVVV+Bg8AAAAA4Buq1eDZbDZ99913OnnypLvzAADgcdQ9AICvqvISzY8//ljz5s2Tw+FQ9+7dZTKZ9Pjjj9dGNgAAap0r6978+fO1evVqlZWVKTk5WW3atFFaWppMJpOaNWum8ePHKyAgQDk5OcrOzlZgYKAGDx6sLl26qKSkRKNGjdLhw4cVFhamGTNmcNkoAKBKVZ7Be/PNN5WTk6PIyEg9/vjjWrlyZW3kAgDAI1xV9zZv3qyvv/5aWVlZysjI0M8//6xp06Zp+PDhyszMlGEYWrVqlQoLC5WRkaHs7GwtXLhQs2bNkt1uV1ZWlmJiYpSZmak+ffpozpw5Lt5TAIA/qrLBCwgIUHBwsEwmk0wmk0JDQ10aYNOmTXrmmWc0bNgw7dixw6XrBgDgUrmq7q1fv14xMTEaMmSIHnvsMXXu3Fnbtm1TmzZtJElxcXHauHGj8vPz1bJlSwUHB8tisSg6Olo7duxQbm6uOnbs6Fx206ZNLttHAID/qvISzdatW+upp57SwYMHNW7cON16660uDXDq1CnNmDFD27dv1/r163XjjTe6dP3uZC9zqEEDS43WUVJarqITp1yUCABQU66qe0ePHtVPP/2kefPmad++fRo8eLAMw5DJZJIkhYWFqaioSDabTRbL/2pJWFiYbDZbpflnlq2K2WxSZGS9y8rrrc7sj9kc4LX75q3ZvDWX5L3ZvDWX5L3ZyHXp3J2tygbvqaee0rp163TzzTerSZMm6tKli0sD3HnnnTp58qQyMjL09NNPu3Td7hYcZFavkctrtI73Ziao6pINAKgtrqp7kZGRaty4sYKDg9W4cWOFhITo559/dj5eXFysiIgIhYeHq7i4uNJ8i8VSaf6ZZavicBg6dqxmN4ap6RuXrnZmfyIj69V439zFW7N5ay7Je7N5ay7Je7OR69K5ItvFjtVVXqJ59OhRbdy4UV9++aW++uqrar2DeCmOHj2qKVOmaNiwYbrqqqtcum4AAC6Vq+peq1at9Pnnn8swDB08eFCnTp1Su3bttHnzZknSunXr1Lp1azVv3ly5ubkqLS1VUVGRCgoKFBMTo9jYWK1du9a5bKtWrVy2jwAA/1Vlg5eamqrrr79eI0aM0DXXXKPU1NRqr3zLli2yWq2SpIqKCo0bN04DBgyQ1WrV7t27JUnTpk3TwYMHNXPmTH388ceXuRsAALhGTere2bp06aKbbrpJ/fr10+DBgzVu3DilpqYqPT1dAwYMUFlZmeLj49WgQQNZrValpKTowQcf1IgRIxQSEqLk5GT997//VXJyspYsWaInnnjCxXsKAPBHVV6iWVpaquTkZEnSjTfeqE8++aRaK16wYIFWrFjh/HD6ypUrZbfbtWTJEuXl5Wn69OmaO3euXnjhhRrEBwDAtS637p3PM888c868RYsWnTMvMTFRiYmJleaFhoZq9uzZl71tAEDddMEGb9euXZKk3/zmN/roo4/UunVr5efnq2HDhtVacXR0tNLT053F7ey7gbVo0UJbt269rMD+/AFyX+TNH2D1NYylazCOrlPXxrKmdQ8AAG9wwQZv3Lhxzp8zMzOVlZVV6e5fVYmPj9e+ffuc0zabTeHh4c5ps9ms8vJyBQZWeRKxEn/+ALkv8uYPsPoaxtI1GEfX8YaxrM3jdU3rHgAA3uCC3VVGRobz56NHj2rv3r1q2LChoqKiLmtDv75LWEVFxSU3dwAAuIur6x4AAJ5Q5U1WPvroIyUlJWnevHkaMGCAli+/vK8FiI2N1bp16yRJeXl5iomJuaz1AADgTq6qewAAeEKVp9DefPNNLVu2zPnFqw8++KASEhIueUPdunXThg0blJSUJMMwNHXq1MsKDACAO7mq7gEA4AlVNngmk0lhYWGSTl9mGRISUu2VN2zYUDk5OZKkgIAATZw48TJjAgBQO2pS9wAA8LQqG7zo6GhNnz5drVu31n/+8x9FR0fXRi4AADyCugcA8GVVfgZv8uTJuu6667Rx40Zdd911mjRpUm3kAgDAI6h7AABfVuUZvMcee0xvvPFGbWQBAMDjqHsAAF9WZYNnsVi0atUq/f73v1dAwOkTfo0aNXJ7MAAAPIG6BwDwZVU2eEeOHNGbb77pnDaZTHr77bfdmQkAAI+h7gEAfNlFGzybzabXXntNoaGhtZUHAACPoe4BAHzdBW+ysmjRIvXu3VsJCQn6/PPPazMTAAC1jroHAPAHF2zw3n//fX388cfKzs7WW2+9VZuZAACoddQ9AIA/uGCDFxwcrODgYEVFRamsrKw2MwEAUOuoewAAf1Dl9+BJkmEY7s4BAIDXoO4BAHzVBW+ysnPnTo0cOVKGYTh/PmPmzJm1Eg4AgNpC3QMA+IMLNngvv/yy8+ekpKTayAIAgMdQ9wAA/uCCDV6bNm1qMwcAAB5F3QMA+IMqv+gcAADAE+xlDjVoYHFOn/1zbSopLVfRiVMe2TYAXCoaPAAA4JWCg8zqNXK5p2PovZkJKvJ0CACopmrdRRMAAAAA4P1o8AAAAADAT9DgAQAAAICfoMEDAAAAAD9BgwcAAAAAfoIGDwAAAAD8BA0eAAAAAPgJGjwAAAAA8BM0eAAAAADgJwI9HaCus5c51KCBpUbrKCktV9GJUy5KBAAAAMBX0eB5WHCQWb1GLq/ROt6bmaAiF+UBAAAA4Lu4RBMAAAAA/AQNHgAAAAD4CRo8AAAAAPATNHgAALjJ4cOH1alTJxUUFGj37t1KTk5WSkqKxo8fr4qKCklSTk6O+vbtq8TERK1Zs0aSVFJSoqFDhyolJUWDBg3SkSNHPLkbAAAfQoMHAIAblJWVady4cbriiiskSdOmTdPw4cOVmZkpwzC0atUqFRYWKiMjQ9nZ2Vq4cKFmzZolu92urKwsxcTEKDMzU3369NGcOXM8vDcAAF9BgwcAgBvMmDFDSUlJuvrqqyVJ27ZtU5s2bSRJcXFx2rhxo/Lz89WyZUsFBwfLYrEoOjpaO3bsUG5urjp27OhcdtOmTR7bDwCAb6HBAwDAxZYtW6aoqChnkyZJhmHIZDJJksLCwlRUVCSbzSaL5X/fhRoWFiabzVZp/pllAQCoDr4HDwAAF3vnnXdkMpm0adMmbd++XampqZU+R1dcXKyIiAiFh4eruLi40nyLxVJp/pllq8NsNikysp5rdwaSdNFxNZsDvHLcvTWX5L3ZvDWX5L3ZyHXp3J2NBg8AABdbvHix82er1aoJEyboxRdf1ObNm3X77bdr3bp1atu2rZo3b66XX35ZpaWlstvtKigoUExMjGJjY7V27Vo1b95c69atU6tWraq1XYfD0LFjJ2uUvUEDS9UL1UEXG9fIyHo1Hnd38NZckvdm89ZckvdmI9elc0W2ix2rafAAAKgFqampGjt2rGbNmqXGjRsrPj5eZrNZVqtVKSkpMgxDI0aMUEhIiJKTk5Wamqrk5GQFBQVp5syZno4PAPARNHgAALhRRkaG8+dFixad83hiYqISExMrzQsNDdXs2bPdng0A4H+4yQoAAAAA+AkaPAAAAADwEzR4AAAAAOAnaPAAAAAAwE9wkxU/YC9zuOS21iWl5So6ccoFiQAAAAB4Ag2eHwgOMqvXyOU1Xs97MxNU5II8AAAAADyDSzQBAAAAwE/Q4AEAAACAn/CaBm/Tpk0aPXq0p2MAAAAAgM/yigZv9+7d+vbbb1VaWurpKAAAAADgs7yiwbv++uv1yCOPeDoGAAAAAPg0r2jwAAAAAAA15/YGb8uWLbJarZKkiooKjRs3TgMGDJDVatXu3bvdvXkAAAAAqDPc+j14CxYs0IoVKxQaGipJWrlypex2u5YsWaK8vDxNnz5dc+fOdS7/0ksvuTMOAAAAAPg1tzZ40dHRSk9P1zPPPCNJys3NVceOHSVJLVq00NatWy95nWazSZGR9VyaE/9zqWNrNgfw+3ARxtI1GEfXYSwBAPA9bm3w4uPjtW/fPue0zWZTeHi4c9psNqu8vFyBgdWP4XAYOnbsZI1yNWhgqdHz/dmljm1kZL0a/z5wGmPpGoyj63jDWHK8BgDg0ri1wfu18PBwFRcXO6crKiouqbmDe9nLHJf1n6mzn1NSWq6iE6dcGQsAAABANdVqdxUbG6s1a9aoR48eysvLU0xMTG1uHlUIDjKr18jlNVrHezMTVOSiPAAAAAAuTa02eN26ddOGDRuUlJQkwzA0derU2tw8AAAAAPg1tzd4DRs2VE5OjiQpICBAEydOdPcmAQAAAKBO4ovOAQAAAMBP0OABAAAAgJ+gwQMAAAAAP0GDBwAAAAB+ggYPAAAAAPwEDR4AAAAA+AkaPAAAAADwEzR4AAAAAOAnaPAAAAAAwE/Q4AEAAACAn6DBAwAAAAA/QYMHAAAAAH6CBg8AAAAA/AQNHgAAAAD4CRo8AAAAAPATNHgAAAAA4CcCPR0AAAB/U1ZWpueee0779++X3W7X4MGD1bRpU6WlpclkMqlZs2YaP368AgIClJOTo+zsbAUGBmrw4MHq0qWLSkpKNGrUKB0+fFhhYWGaMWOGoqKiPL1bAAAfwBk8AABcbMWKFYqMjFRmZqYWLFigSZMmadq0aRo+fLgyMzNlGIZWrVqlwsJCZWRkKDs7WwsXLtSsWbNkt9uVlZWlmJgYZWZmqk+fPpozZ46ndwkA4CM4gwcAgIt1795d8fHxzmmz2axt27apTZs2kqS4uDht2LBBAQEBatmypYKDgxUcHKzo6Gjt2LFDubm5+stf/uJclgYPAFBdNHgAALhYWFiYJMlms2nYsGEaPny4ZsyYIZPJ5Hy8qKhINptNFoul0vNsNlul+WeWrQ6z2aTIyHou3htIuui4ms0BXjnu3ppL8t5s3ppL8t5s5Lp07s5GgwcAgBscOHBAQ4YMUUpKinr16qUXX3zR+VhxcbEiIiIUHh6u4uLiSvMtFkul+WeWrQ6Hw9CxYydrlLtBA0vVC9VBFxvXyMh6NR53d/DWXJL3ZvPWXJL3ZiPXpXNFtosdq/kMHgAALvbLL79o4MCBGjVqlPr16ydJuvnmm7V582ZJ0rp169S6dWs1b95cubm5Ki0tVVFRkQoKChQTE6PY2FitXbvWuWyrVq08ti8AAN/CGTwAAFxs3rx5OnHihObMmeP8/Nzo0aM1efJkzZo1S40bN1Z8fLzMZrOsVqtSUlJkGIZGjBihkJAQJScnKzU1VcnJyQoKCtLMmTM9vEcAAF9BgweXspc5anx5T0lpuYpOnHJRIgCofWPGjNGYMWPOmb9o0aJz5iUmJioxMbHSvNDQUM2ePdtt+QAA/osGDy4VHGRWr5HLa7SO92YmqHq3EwAAAABwNj6DBwAAAAB+ggYPAAAAAPwEl2gCAABcRHU+X15bXy/B59QBVIUGDwAA4CJc8flyV+Fz6gCqwiWaAAAAAOAnaPAAAAAAwE/Q4AEAAACAn6DBAwAAAAA/wU1W4HWqc7eyqrjqLmOWiFBdEVKzPxPueAYAAIDaQoMHr+OKu5W56i5jV4QEek0WAAAAoCpcogkAAAAAfoIGDwAAAAD8BA0eAAAAAPgJGjwAAAAA8BM0eAAAAADgJ2jwAAAAAMBP0OABAAAAgJ+gwQMAAAAAP0GDBwAAAAB+ggYPAAAAAPxEoKcDfPXVV1qyZIkkafTo0YqIiPBwIgAAAADwTR4/g5eTk6OJEyeqX79++vDDDz0dBwAAAAB8lscbPIfDoZCQEDVo0ECFhYWejgMAAAAAPsvjDV5oaKjsdrsKCwtVv359T8cBAAAAAJ/l1s/gbdmyRS+99JIyMjJUUVGhCRMm6LvvvlNwcLAmT56s66+/XomJiRo3bpzKyso0ceJEd8YBAADwafYyhxo0sFR7+UtZ9lKUlJar6MQpt6wbQM24rcFbsGCBVqxYodDQUEnSypUrZbfbtWTJEuXl5Wn69OmaO3eubrnlFk2fPr3a6zWbTYqMrOeu2PATl1oA3elSslxoudIyh0KCzDXO4or1lJY5anzqv0Jy6/5cyu/eFfvjb87+/Vzu3xHjCrhHcJBZvUYu93QMvTczQUWeDgHgvNzW4EVHRys9PV3PPPOMJCk3N1cdO3aUJLVo0UJbt269rPU6HIaOHTtZo2ze8h9/uI+rCuB7MxO8Ist7MxNctj+uyFJYWLOy3qCBxa/2x9+44vfjqnHleA0AwKVx2xus8fHxCgz8X/9os9kUHh7unDabzSovL3fX5gEAAACgzqm1K2jCw8NVXFzsnK6oqKjUAAIAAAAAaqbWOqzY2FitWbNGPXr0UF5enmJiYmpr0wAAAHAhV3zW3VWXYHPDF6CyWmvwunXrpg0bNigpKUmGYWjq1Km1tWkAAAC4kLfc7EXihi/Ar7m1wWvYsKFycnIkSQEBAXwNAgAAAAC4ER+CAwAAgM9y9VcjXe66uFQU3oIGDwAAAD7LWy4XfWd6T7d/tUt110+zWbfR4AEAAAA15C2NplQ7zebZLratUrtDIcHmWstytrNz1aWmlwYPAAAvVFFRoQkTJui7775TcHCwJk+erOuvv97TsQD4AG9qNt+bmeAVWWq76b2Y0jKHW9dPgwcAgBdauXKl7Ha7lixZory8PE2fPl1z5871dCwA8Ene1vS6U6190TkAAKi+3NxcdezYUZLUokULbd261cOJAAC+wGQYhuHpEAAAoLLRo0fr7rvvVqdOnSRJnTt31sqVKxUYyMU3AIAL4wweAABeKDw8XMXFxc7piooKmjsAQJVo8AAA8EKxsbFat26dJCkvL08xMTEeTgQA8AVcogkAgBc6cxfN77//XoZhaOrUqWrSpImnYwEAvBwNHgAAAAD4CS7RBAAAAAA/QYMHAAAAAH6iTt2O68znGb777jsFBwdr8uTJuv766z0dy2tt2bJFL730kjIyMrR7926lpaXJZDKpWbNmGj9+vAICApSTk6Ps7GwFBgZq8ODB6tKli0pKSjRq1CgdPnxYYWFhmjFjhqKiojy9Ox5RVlam5557Tvv375fdbtfgwYPVtGlTxvIyOBwOjRkzRrt27ZLZbNa0adNkGAZjeZkOHz6svn376o033lBgYCDjCK+vkWfXJG9wvuP7XXfd5elYks5/vIyOjvZ0LKezjz/e9LnSPn36yGKxSJIaNmyoadOmeTjRafPnz9fq1atVVlam5ORk9e/f39ORJEnLli3Tu+++K0kqLS3V9u3btWHDBkVERHg0V1lZmdLS0rR//34FBARo0qRJXvE6s9vtevbZZ7V3716Fh4dr3Lhx+v3vf++ejRl1yCeffGKkpqYahmEYX3/9tfHYY495OJH3eu2114yePXsa/fv3NwzDMB599FHjiy++MAzDMMaOHWt8+umnxqFDh4yePXsapaWlxokTJ5w/v/HGG8bs2bMNwzCM999/35g0aZLH9sPTli5dakyePNkwDMM4cuSI0alTJ8byMn322WdGWlqaYRiG8cUXXxiPPfYYY3mZ7Ha78fjjjxt33323sXPnTsYRhmF4d438dU3yBuc7vnuL8x0vvcWvjz/eoqSkxEhISPB0jHN88cUXxqOPPmo4HA7DZrM5j7/eZsKECUZ2dranYxiGcfr1P2zYMMMwDGP9+vXGE0884eFEp2VkZBhjxowxDMMwCgoKjIEDB7ptW3XqEs3c3Fx17NhRktSiRQtt3brVw4m8V3R0tNLT053T27ZtU5s2bSRJcXFx2rhxo/Lz89WyZUsFBwfLYrEoOjpaO3bsqDTOcXFx2rRpk0f2wRt0795dTz75pHPabDYzlpepa9eumjRpkiTpp59+Uv369RnLyzRjxgwlJSXp6quvlsTfN07z5hr565rkDc53fPcW5zteeotfH3+8xY4dO3Tq1CkNHDhQDzzwgPLy8jwdSZK0fv16xcTEaMiQIXrsscfUuXNnT0c6xzfffKOdO3dqwIABno4iSWrUqJEcDocqKipks9m85vtDd+7cqbi4OElS48aNVVBQ4LZt1akGz2azKTw83DltNptVXl7uwUTeKz4+vtIfhGEYMplMkqSwsDAVFRXJZrM5L2U4M99ms1Waf2bZuiosLEzh4eGy2WwaNmyYhg8fzljWQGBgoFJTUzVp0iTFx8czlpdh2bJlioqKcv5HXuLvG6d5c438dU3yBuc7vnuTXx8vvcH5jj/e4oorrtAjjzyihQsX6vnnn9fTTz/tFa//o0ePauvWrXrllVecuQwvuwH+/PnzNWTIEE/HcKpXr57279+ve+65R2PHjpXVavV0JEnSTTfdpDVr1sgwDOXl5engwYNyOBxu2VadavDCw8NVXFzsnK6oqPC6guGtAgL+91IpLi5WRETEOeNZXFwsi8VSaf6ZZeuyAwcO6IEHHlBCQoJ69erFWNbQjBkz9Mknn2js2LEqLS11zmcsq+edd97Rxo0bZbVatX37dqWmpurIkSPOxxnHuosaeel+fXz3NmcfL0+ePOnpOOc9/hQWFno6lqTTZ3169+4tk8mkRo0aKTIy0iuyRUZGqkOHDgoODlbjxo0VEhJS6ZjtaSdOnNAPP/ygtm3bejqK05tvvqkOHTrok08+0fLly5WWllbp/wue8qc//Unh4eF64IEHtGbNGv3hD39w25n/OtXgxcbGat26dZKkvLw8xcTEeDiR77j55pu1efNmSdK6devUunVrNW/eXLm5uSotLVVRUZEKCgoUExOj2NhYrV271rlsq1atPBndo3755RcNHDhQo0aNUr9+/SQxlpfrn//8p+bPny9JCg0Nlclk0i233MJYXqLFixdr0aJFysjI0E033aQZM2YoLi6OcQQ18hKd7/juLc53vPSGS0jPd/xp0KCBp2NJkpYuXarp06dLkg4ePCibzeYV2Vq1aqXPP/9chmHo4MGDOnXqlCIjIz0dy+nLL7/UHXfc4ekYlURERDivNLnyyitVXl7utjNll+Kbb75Rq1atlJGRoa5du+q6665z27bq1Bedn7lD2Pfffy/DMDR16lSvuKuOt9q3b5+eeuop5eTkaNeuXRo7dqzKysrUuHFjTZ48WWazWTk5OVqyZIkMw9Cjjz6q+Ph4nTp1yvmuXFBQkGbOnOkVB0lPmDx5sj766CM1btzYOW/06NGaPHkyY3mJTp48qWeffVa//PKLysvLNWjQIDVp0oTXZQ1YrVZNmDBBAQEBjCO8vkaeXZO8wfmO7wsWLNAVV1zhwVSnne942bVrV0/HquTM8cdbXmNn7nD4008/yWQy6emnn1ZsbKynY0mSXnjhBW3evFmGYWjEiBFedYnr66+/rsDAQD300EOejuJUXFys5557ToWFhSorK9MDDzzgFWfYjxw5oqeeekqnTp2SxWLRlClTdM0117hlW3WqwQMAAAAAf1anLtEEAAAAAH9GgwcAAAAAfoIGDwAAAAD8BA0eAAAAAPgJGjwAAAAA8BM0ePBbmzdvVuvWrXXgwAHnvJdeeknLli277HXu27dPiYmJroh3DofDoUceeUTJyck6fvy4c35aWpqeeOKJSsu2b9++0vT48ePVp08ft+Sqjl/nAQB4L+pj7aE+whNo8ODXgoKC9Oyzz8oXvg2ksLBQR48eVVZWlq688spKj+Xm5uqf//zneZ936tQpffXVV2rSpInzy6oBALgY6iPgvwI9HQBwp7Zt26qiokKLFy/W/fff75z/6y/MTUxM1KxZs/Tuu+9q9+7dOnr0qI4fP66UlBR9+umn2rVrl2bMmKH69evryJEjeuyxx3TkyBF16tRJQ4YM0YEDBzR27FiVlpYqJCREkyZNksPh0ODBgxUZGam4uDgNGjTIuf0VK1borbfeUnBwsH7/+99r4sSJGjt2rH788UeNGzdOEydOrLQfI0eOVHp6utq2bavf/va3lR776KOP1K5dO8XFxWnx4sW6/fbbKz3+6aefasGCBQoMDNT//d//6YUXXtChQ4c0YcIElZaW6tixYxoyZIi6du2qXr16qXXr1vr+++/VqFEjXXXVVfrPf/6j4OBgvfbaa5o3b55++OEHHT58WCdOnNCYMWPUunVr57a+++47TZ48WZIUGRmpqVOnqqysTMOHD5dhGCorK9Pzzz+vG264wTW/YADAZaE+Uh/hvziDB783YcIEvfnmm/rxxx+rtfwVV1yhhQsX6u6779batWs1b948/fWvf9UHH3wgSTp58qRefPFFZWVl6fPPP9eOHTs0Y8YMWa1WZWRk6JFHHtFLL70k6fS7jgsXLqxUvI4ePar09HS99dZbysrKksVi0ZIlSzR+/Hg1bdr0nOIlSVdffbWefPJJjR49+pzH/t//+3/q37+/7rjjDn377bc6ePBgpcfff/99PfTQQ8rKylKHDh1ks9n0ww8/6OGHH9Y//vEPjR07VosXL5YkFRcXq2fPnlq8eLH+85//KDY2VosXL1ZZWZl27tzpHJ+3335bL7744jlZx44dq/HjxysjI0NxcXF6/fXXlZ+fL4vFogULFmjMmDGy2WzV+j0AANyL+kh9hH/iDB783m9+8xs999xzSktLU2xs7HmXOfsSlZtvvlmSZLFY1LRpU0nSlVdeqdLSUknSjTfeKIvFIkm69dZbtWvXLn3//feaP3++Xn/9dRmGoaCgIElSw4YNFRwcXGlbe/fuVdOmTRUeHi5Juu2227R+/Xp17tz5ovvRu3dvrVy5UpmZmc55BQUF+u9//6vp06dLkkwmk7KysjR8+HDnMs8++6zmz5+vrKwsNW7cWF27dlWDBg00d+5cLV26VCaTSeXl5c7l//CHP0iSIiIi1KRJE+fPZ/a/bdu2kqRmzZrpl19+qZSxoKBAzz//vCSprKxMjRo1UlxcnH788Uc9/vjjCgwM1ODBgy+6nwCA2kF9pD7CP9HgoU6488479dlnn+ndd9/VqFGjFBISosOHD8vhcKi4uFj79u1zLmsymS66roKCAhUXFyskJET5+fkaMGCAGjdurIEDByo2NlYFBQX68ssvJUkBAeeeJG/YsKEKCgp08uRJ1atXT//+97/VqFGjau3HhAkTlJiYqOLiYkmn350cMWKE/vznP0uSfvrpJw0YMECPP/64s3AuWbJEQ4cO1VVXXaVx48bps88+06pVq9S/f3916tRJ77zzjt59991q7/+2bduUkJCg77//Xtdcc02lxxo1aqQZM2bod7/7nXJzc1VYWKjNmzfr6quv1htvvKGvv/5as2bNUkZGRrX2FwDgXtRH6iP8Dw0e6ozRo0friy++kCQ1aNBA7du3V79+/RQdHa3rr7++2uu58sorNWLECB05ckQ9evRQ06ZNlZqa6rxmv6Sk5LyXipwRFRWloUOH6oEHHlBAQICio6P19NNPq7CwsMptR0VFKS0tTUOGDJHdbtcHH3yg5cuXOx//3e9+pxtvvFGffPKJevXqJUlq3ry5Hn74YUVGRiosLEydO3dWUFCQpkyZovnz5+vaa6/V0aNHq73/27dv14MPPqhTp05p0qRJlR6bMGGCUlNT5XA4JElTpkxRZGSkRowYobfeeksBAQEaMmRItbcFAHA/6iP1Ef7FZPjC7ZMAeIX09HTVr19fycnJno4CAIDXoD7Cm3CTFQAAAADwE5zBAwAAAAA/wRk8AAAAAPATNHgAAAAA4Cdo8AAAAADAT9DgAQAAAICfoMEDAAAAAD9BgwcAAAAAfuL/A4JoHL53DNP2AAAAAElFTkSuQmCC\n",
      "text/plain": [
       "<Figure size 1080x360 with 2 Axes>"
      ]
     },
     "metadata": {},
     "output_type": "display_data"
    }
   ],
   "source": [
    "# how many probes (columns) have missing values?\n",
    "\n",
    "sns.set({'figure.figsize': (15, 5)})\n",
    "fig, axarr = plt.subplots(1, 2)\n",
    "\n",
    "# plot distribution of all NA sample probes, with log scale y axis\n",
    "probe_na.plot.hist(bins=20, ax=axarr[0])\n",
    "axarr[0].set_yscale('log')\n",
    "axarr[0].set_xlabel('Number of NA samples')\n",
    "axarr[0].set_ylabel('Probe count')\n",
    "axarr[0].set_title('Methylation NA count per probe, all values')\n",
    "\n",
    "# hard to see distribution of few NA sample probes, so filter and plot\n",
    "# without log scale\n",
    "#\n",
    "# this plot answers the question: how many additional features/predictors\n",
    "# would we gain by imputing values for probes with only very few NAs?\n",
    "probe_na_low = probe_na[probe_na.values < 10]\n",
    "probe_na_low.plot.hist(bins=len(probe_na_low.unique()), ax=axarr[1])\n",
    "axarr[1].set_xlabel('Number of NA samples')\n",
    "axarr[1].set_xticks(range(10))\n",
    "axarr[1].set_ylabel('Probe count')\n",
    "axarr[1].set_title('Methylation NA count per probe, <20 NA values')"
   ]
  },
  {
   "cell_type": "code",
   "execution_count": 7,
   "metadata": {},
   "outputs": [
    {
     "data": {
      "text/plain": [
       "Text(0.5, 1.0, 'Methylation NA count per sample, >500 NA values')"
      ]
     },
     "execution_count": 7,
     "metadata": {},
     "output_type": "execute_result"
    },
    {
     "data": {
      "image/png": "iVBORw0KGgoAAAANSUhEUgAAA3gAAAFJCAYAAADJ149vAAAAOXRFWHRTb2Z0d2FyZQBNYXRwbG90bGliIHZlcnNpb24zLjMuMiwgaHR0cHM6Ly9tYXRwbG90bGliLm9yZy8vihELAAAACXBIWXMAAAsTAAALEwEAmpwYAABAiElEQVR4nO3deZzO9f7/8efMNYtlMMmozleKhJbjK5Fk384gYxBmyJR0OpHIbrIMWaap0Kn5FtLpdFK2g0I5EkIk+dnHVomxZMtgFsxyXe/fH25zHRNjhlmu6/PxuN9u3fK5ls/n+f7MZ67XvK7P5mOMMQIAAAAAWJ6vpwMAAAAAAAoHDR4AAAAA2AQNHgAAAADYBA0eAAAAANgEDR4AAAAA2AQNHgAAAADYBA2eTR09elQ1atRQz549r3ouOjpaNWrUUFJS0nXnceTIEfXv3989v0ceeeSGMsTHx2v8+PF5vq53797uLC+88IJ++eWXG1rO9ZbfoEEDnT59Osfj7du316ZNm3I81r9/f9WvX18XL14slGUXxJXrw47yu13cjOjoaP3jH/+QpHxt4/mxaNEivfjiiwWeD4CCo7ZR27xVUdY2SYqLi1OzZs0UHh6u8PBwDRw4UJLkdDo1adIktWnTRq1bt9acOXPc7zl06JCefvpptWvXTl26dNGBAweuOe8WLVpo2LBhOR7btWuXWrRokeOxpKQk1apVS2PHji3UsRVWvcZ/0eDZWGBgoA4ePKhjx465H7tw4YK2bt2ar/f/9ttvOnjwYFHFc9uwYYP73zNnzlS1atUKbd6pqakaMWKErne7x5MnT2rz5s2qXbu2vvjii0Jb9s26cn0AAHKitlHb7OjHH3/UggULcm3Gt23bpqlTp2rx4sVavHix/v73v0uS5s6dq0OHDunLL7/UggUL9K9//Us7d+6UJA0dOlSRkZFatmyZ+vfvr1deeSXXbWb58uVavHjxdTMuWLBALVu21Jdffqlz587d9FhR9GjwbMzhcKht27ZaunSp+7EVK1aoZcuWOV63evVqde3aVR07dlRkZKS2bdsmp9Op0aNH6/Dhw3r++eclXf6WKCYmRp06dVKrVq309ddfyxij0NDQHB/co0aN0r/+9a8cy/j2228VGRmpzp07q1mzZu4PpldffVWS9Oyzz+r48eNq0aKFdu3aJUmaN2+e2rdvrw4dOqh3797ughwdHa2JEycqKipKrVu31ssvv6y0tLRrroMOHTro1KlT+uijj3JdT/Pnz1eDBg3UqVMnffLJJ7l++C1YsEBPPvmkwsLC9Mwzz+j48eN55szem/TH6RYtWig+Pl49evRQ8+bNc10fV4qPj9fQoUPVs2dPhYaG6pVXXlFqaqqky4W8X79+6ty5s8LCwjR9+nRJl7+dbtq0qXr37q3Q0FCdOnUqxzxXrFihTp06qXPnzuratas2b94sSdq+fbuefvppde3aVc2aNdPIkSPd82vZsqViYmLUuXNnhYeHa9WqVfrb3/6mVq1aaeDAgXK5XDp69KiaN2+umJgYhYeHq0OHDvp//+//XbVOc8t9PS6XSxMnTlTXrl3Vrl07tW3bVlu2bMnzfdLln1WfPn3c0wcOHFDjxo3ldDq1YMEC9+9B8+bNNXv27KveHxUVpeXLl19z+sCBA+rdu7d7vSxYsECSlJaWpgEDBig8PFydOnXS6NGj5XK58pUXwNWobdQ2O9a2//mf/9GuXbvUtm1bjRs3Tnv37nU/l5GRoT179ujDDz9UWFiY+vfvr99++02StHLlSnXu3Fl+fn4qV66cnnzySS1ZskQnT57Ur7/+qieffFKS1LRpU124cEF79uy55vIHDRqkiRMn6siRI9d83uVyad68eerUqZPq1q2r+fPnX/WalJQU1alTJ8fe5a5du2rt2rU6ePCgnnvuOXXr1k3NmzdX3759lZ6enuP9fzxi5srpjIwMxcbGqlOnTurQoYOio6Pd28ns2bPVoUMHPfXUU+rRo0eh7S23NANbOnLkiKldu7bZtWuXadOmjfvxZ5991uzfv99Ur17dnDlzxhw8eNC0b9/eJCUlGWOM+emnn0zDhg1NWlqa+eGHH8yTTz7pnl/16tXN8uXLjTHGrFixwrRs2dIYY8w///lPM2DAAGOMMSkpKebxxx8358+fN++++6557bXXjMvlMj179jQHDx40xhhz4sQJ88ADD5gzZ84YY4w7izHGNG/e3OzcudN8//33plWrVu7HFy5caNq2bWtcLpcZMWKEiYiIMOnp6SYjI8N07NjRLFiw4Kp1kL38ffv2mTp16piEhARjjDFPPvmk+eGHH4wxxmRmZppGjRqZ1atXm/T0dFOvXj2zZs2aq+a1d+9eU79+ffPbb7+5xzxmzJg8c3744YfueVw53bx5cxMXF+deH3/+85/N4cOHr1offxxPkyZNzOnTp43T6TSDBw92zyMqKsqsWrXKGGPMpUuXTFRUlPnqq6/cP7fNmzdfNT9jjGnZsqXZtm2bMcaY7777zsTHxxtjjBk0aJB7HaWmppr69eubXbt2uee3cuVKY4wxMTExpnnz5iYlJcVcunTJNGzY0GzZssX9uiVLlhhjjFmzZo1p2LChycjIcP9crpf7erZu3Wr69+9vnE6nMcaYGTNmmBdffPGqdXyt9ZiSkmLq1q1rTp06ZYwx5s033zRTp041qampplu3bu7fg23btpnatWsbYy7/TP/2t78ZY4zp2bOn+c9//uOeX/Z0ZmamadeunXsbS05ONm3btjXbtm0zn3/+uendu7cxxpisrCwzatQoc+jQoeuOEcC1UduobXatbdkuXLhgFi1aZHr06GG6dOlifv75Z3P48GHz17/+1ezfv9+4XC4zc+ZMEx4eblwulwkNDXWP1Rhj5s+fb/r162e2bdtmQkNDc8w7MjLSPcYrZW+fU6dONd26dTOZmZlm586dpnnz5u7XrFmzxjzxxBMmMzPTLFu2zDRu3NhkZmZeNa/hw4e7t4dffvnFNGvWzDidThMXF2e++OILY4wxGRkZpn379u7fu+xt48p6a0zO+hsfH2/i4uKMy+UyxhgzZcoUM3bsWJOVlWUeeughc/LkSWOMMZ9//rmZO3duvta1nfl5usFE0Xr44YflcDiUkJCg22+/XWlpaapevbr7+Q0bNujUqVPq1auX+zEfHx8dPnz4qnn5+/srNDRUklSzZk2dOXNGktS5c2e99957SkpK0vLly9WsWTOVLVs2x/ymT5+uNWvW6Msvv9SBAwdkjLnuOQHfffed2rVrp/Lly7uXMWnSJB09elSS1LhxYwUEBEiSqlevrvPnz+c6rxo1amjgwIEaMmSIFi1alOO5VatWyeVyqXHjxvLz81O7du30ySefqGnTpjlet3HjRjVq1Eh33XWXJLnX15tvvnndnNeT/W3zHXfcodtvv13nz5/X3Xfffd33tGnTRhUqVJAkdenSRbGxserfv782b96s8+fP65133pF0+XClffv2qVatWvLz81Pt2rWvOb8nn3xSL7/8spo2baqGDRvqhRdekHT5WP9169Zp+vTp+vXXX5Wenq4LFy4oODhY/v7+7uPyK1eurEceeURBQUGSpIoVK+r8+fOqWLGiypUrp7CwMEmXvzl0OBzav3+/e9kXLlzINXe7du1yXQePPPKIypUrp7lz5+rIkSPatGmTSpcufd31li0oKEitW7fWkiVL1KtXLy1dulSfffaZSpcurenTp2vt2rU6dOiQ9u3bpwsXLuRrntLl8xwOHz7s/jZYki5duqQ9e/aocePGevvttxUVFaUnnnhCzz77rO655558zxvA1aht1Da71bZsvr6+Of7z8fHR3XffrZkzZ7pf8/zzz+v999/X0aNHZYyRj4+P+zljjHx9feVyuXI8nv2cw+HIddn9+/fXxo0bFR8fr1atWuV4bs6cOQoLC5Ofn59atmypsWPHavny5Wrfvn2O13Xt2lWvvfaann/+eS1cuFBPPfWUfH19NWzYMG3YsEEzZ87UoUOHdOrUqRuqs2vWrFFKSoq+//57SVJmZqZuv/12ORwOtWnTRpGRkWrWrJkaNWp01XZ+K6LBuwV06NBBS5YsUfny5RUeHp7jOZfLpQYNGrgPo5Ck48ePq2LFilcdduDv7+/+95UfGmXLllWbNm20ZMkSLV269KqTby9cuOA+9KVu3bp66qmntHLlyuueO3CtQ9iMMcrKypIklShRIkeW681Lunwo3fr16zVp0qQcj8+ePVuXLl3SX/7yF0mXDwE4ffq0fv75Z91///3u1zkcjhxjvnTpko4dO3bdnH/MlZmZmeN1gYGBNzSG7BzZXC6X+0PcGKO5c+eqZMmSki6fCB0YGKizZ88qICBAfn7X/lUfNGiQnnrqKW3YsEGLFi3SRx99pAULFqhnz56qUaOGGjdurLZt22rHjh3ufP7+/jnWxZXbRW5Zs/P+MX9uua9nzZo1mjRpkp577jm1bNlSVatW1ZIlS677nit169ZNY8aM0X333af77rtPd999t06cOKGIiAh169ZNjz76qNq0aaNvv/32mu+/1s/U6XSqTJkyOc5f+P3331WmTBkFBgbqm2++0aZNm/TDDz/oueee0/jx4686eR3AjaG2UdvsVNuOHz+uDz/8UKtXr1aTJk00atQo1axZU5K0b98+7du3Tx07dnS/3hgjf39/3XXXXTkOUT116pTuvPNO/elPf9Lp06dzNIDZz+XGz89PU6ZMUefOnRUcHOx+/NixY1q7dq12796tFStWSJKysrL08ccfX9Xg1a1bV1lZWdq5c6e+/PJLzZs3T5I0ePBgOZ1OtW3bVs2aNdPx48ev2jaut225XC6NHDnS3bylpaW5D/GcPHmyfvrpJ33//ff64IMPtHjxYndzfaviHLxbQHh4uJYvX65ly5Zd9YvYoEEDbdiwwX1lpbVr16pDhw66dOmSHA7HVR/cuXn66afdx/jXqlUrx3OJiYlKTU3VwIED1aJFC23atEkZGRnuAuJwONzFLVvjxo21bNky91WVFi5cqODg4ALt+Xj99de1du1aJSYmSpIOHjyozZs3a9GiRVq9erVWr16t9evXq169evrkk09yvLd+/frauHGj+0N07ty5euutt66b87bbblNCQoKky8fj//jjj/nKea31kW3VqlVKSUmRy+XS/Pnz1bx5cwUFBal27dr65z//KUlKTk5W9+7dtWrVqusuJysrSy1atNDFixfVvXt3jR07Vvv379fvv/+uXbt2aejQofrLX/6iEydO6PDhwzd83lhSUpLWrVsn6fK5MP7+/jm+Yb/Z3Bs2bFDz5s3Vo0cPPfzww1q5cqWcTme+c2V/4/vee++pa9eukqSEhASVL19eL730kho1auRu7v443/Lly7t/pr/88ov7W9sqVaqoRIkS7gbv+PHjat++vRISEjR79my9+uqratSokYYNG6ZGjRrleg4EgPyjtl1GbcvJqrXt8OHDql69ur788ku99tpr7uZOurxXb9KkSe7z42bPnq0aNWrozjvvVMuWLbVw4UJlZWUpOTlZX331lVq1aqU777xTlStX1rJlyyRd3nvs6+ubI+u13H333Ro1apSmTp3qfmzevHl69NFH9d1337m3qUWLFmnPnj3XvLhR165dNWHCBNWoUcO9d3j9+vXq16+fey/mjh07rlljf/75Z6WnpyszM1Nff/21+7lGjRrps88+c/+OjRkzRlOnTlVSUpKaNm2q4OBg9erVSwMHDnSf73orYw/eLeCOO+7QfffdpzJlyuT4RkaSqlWrpvHjx2vw4MEyxsjPz0/Tpk1T6dKlVa1aNQUGBqpLly56++23r7uMmjVrqly5coqMjLzquRo1aqhZs2Zq27atAgICVL16dVWrVk2JiYmqXLmy2rRpo6ioKMXHx7vf07BhQ/Xq1UvPPvusXC6XypcvrxkzZsjX9+a/kyhfvrzi4uL017/+VdLlww1atWp1VWHt16+fXnzxRQ0aNMh9eEqNGjU0bNgw93tDQkIUGxurO+64I9ecUVFRGjp0qEJDQ1WpUiU9/vjj+cp55fr44wdxhQoV9MILL+js2bOqV6+e+4IhkydP1oQJExQWFqaMjAz3ifHXO5zGz89PI0eO1NChQ+Xn5ycfHx/FxsaqQoUK+tvf/qZOnTqpVKlSuuOOO1SnTh0lJibmeZjNlQIDA7V48WJNnjxZJUqU0HvvvXfVN5+55ZYuX9Dg4YcfVvfu3XO8JzIyUkOGDFFYWJiysrLUsGFDrVix4oaKdNeuXfX++++7D0Fp2LChFixYoDZt2sjHx0ePPfaYypcv7/6DKVvfvn0VHR2ttWvXqmrVqqpbt64kKSAgQO+//74mTZqkDz/8UFlZWXrllVf06KOP6oEHHtCPP/6odu3aqWTJkrrrrrsUFRWV76wAro3adhm1LSer1rb69eurfv3611xm9erVNXr0aPXt21dOp1N33nmnuwHr3r27Dh8+rPDwcGVmZioiIkKPPfaYJGnq1KkaM2aMpk2bpoCAAL3zzjv52tY6duyo9evXa+vWrcrIyNCCBQsUGxub4zX33nuvnnzySX388ceqU6fOVe+fOnVqjiZx0KBB6tevn0qVKqWgoCDVq1fvqkOmGzZsqHr16qlt27YKCQlR/fr13V+kvvTSS3rjjTfUqVMnOZ1OPfDAA4qOjlZQUJD69u2rXr16qUSJEnI4HJo4cWKeY7Q7H5OffedAHg4fPuy+omD2IQkoXPHx8Tp79qxiYmI8HSVPR48eVVhYmLZt23bT89iwYYMOHz58VREEgOJCbSt61Dag8LEHDwX2zjvvaP78+XrttdcogCg0586dc5/IDgDFjdqGokBtQ3FgDx4AAAAA2AQXWQEAAAAAm6DBAwAAAACboMEDAAAAAJuw3EVWXC6XnM6CnTbocPgUeB6eYMXcVswsWTM3mYuPFXNbNXNBLh9/KyqMGlnUrLgt/hFj8B52GAdj8B5WGoe/vyPX5yzX4DmdRufOXSjQPIKDSxV4Hp5gxdxWzCxZMzeZi48Vc1s1M/3djSmMGlnUrLgt/hFj8B52GAdj8B5WGkdISJlcn6N0AgAAAIBN0OABAAAAgE3Q4AEAAACATdDgAQAAAIBN0OABAAAAgE3Q4AEAAACATdDgAQAAAIBN0OABAAAAgE3Q4AEAAACATXhFg3fmzBl17tzZ0zEAAAAAwNL8PB3AGKMPP/xQ//M//1Nsy3RJCgkpU+D5XErPUkryxYIHAgAAAIBC4PEGb86cOQoLC9NHH31UbMsM9HcobMjiAs9n6ZRwpRRCHgAAvEWZsiVVIrBgfx7wBSgAeI7HG7zvv/9e+/bt065du/Sf//xHbdu29XQkAABuWSUC/Qr8JShfgAKA5xTpOXg7duxQVFSUJMnlcikmJkYRERGKiopSYmKiJOn//u//NH78eP35z3+muQMAAACAAiiyPXgzZ87UkiVLVLJkSUnSypUrlZGRoXnz5mn79u2Ki4vTtGnT3K+fPHlyvubrcPgoOLhUkWS+GcWZxeHw9aqx54cVM0vWzE3m4mPF3FbNDAAAbkyRNXiVK1dWfHy8hg8fLknasmWLGjduLEmqXbu2EhISbmq+TqfRuXMXCpStMC6wkq2gWW5EcHCpYl1eYbBiZsmauclcfKyY26qZfX0dno4BAIClFNnXo6GhofLz+2//mJqaqqCgIPe0w+FQVlZWUS0eAAAAAG45xXb8S1BQkNLS0tzTLpcrRwMIAAAAACiYYmvw6tSpo3Xr1kmStm/frurVqxfXogEAAADgllBsu9Bat26tDRs2KDIyUsYYxcbGFteiAQAAAOCWUKQNXqVKlTR//nxJkq+vr8aPH1+UiwMAAACAWxrXoAYAAAAAm6DBAwAAAACboMEDAAAAAJugwQMAAAAAm6DBAwAAAACboMEDAAAAAJugwQMAAAAAm6DBAwAAAACboMEDAAAAAJugwQMAAAAAm6DBAwDAS+zYsUNRUVGSpMTERHXv3l09evTQ2LFj5XK5PJwOAGAFNHgAAHiBmTNnavTo0UpPT5ckvf766xo4cKBmz54tY4xWrVrl4YQAACugwQMAwAtUrlxZ8fHx7undu3frsccekyQ1adJE33//vaeiAQAsxM/TAQAAgBQaGqqjR4+6p40x8vHxkSSVLl1aKSkpec7D4fBRcHCpIst4I3LL4XD4ek3Gm8UYvIcdxsEYvIddxkGDBwCAF/L1/e9BNmlpaSpbtmye73E6jc6du1Cg5YaElCnQ+7PlliM4uFSBM3oaY/AedhgHY/AeVhrH9T6rOUQTAAAv9OCDD2rTpk2SpHXr1qlu3boeTgQAsAIaPAAAvNCIESMUHx+viIgIZWZmKjQ01NORAAAWwCGaAAB4iUqVKmn+/PmSpCpVqujTTz/1cCIAgNWwBw8AAAAAbIIGDwAAAABsggYPAAAAAGyCBg8AAAAAbIIGDwAAAABsggYPAAAAAGyCBg8AAAAAbIIGDwAAAABsggYPAAAAAGyCBg8AAAAAbIIGDwAAAABsggYPAAAAAGyCBg8AAAAAbIIGDwAAAABsggYPAAAAAGyCBg8AAAAAbIIGDwAAAABsggYPAAAAAGyCBg8AAAAAbIIGDwAAAABsggYPAAAAAGyCBg8AAAAAbIIGDwAAAABsggYPAAAAAGyCBg8AAAAAbIIGDwAAAABsggYPAAAAAGyCBg8AAAAAbIIGDwAAAABsggYPAAAAAGzCz9MBEhIS9M9//lN+fn4aNmyYKlSo4OlIAAAAAGBJHt+Dl56errFjx6pp06bavn27p+MAAAAAgGV5vMF79NFH9csvv+ijjz7SAw884Ok4AAAAAGBZHm/wdu7cqYcfflgzZ87Up59+6uk4AAAAAGBZRdrg7dixQ1FRUZIkl8ulmJgYRUREKCoqSomJiZKktLQ0jRw5UhMnTlRoaGhRxgEAAAAAWyuyi6zMnDlTS5YsUcmSJSVJK1euVEZGhubNm6ft27crLi5O06ZNU4MGDdSgQYOiigEAAAAAt4wia/AqV66s+Ph4DR8+XJK0ZcsWNW7cWJJUu3ZtJSQk3NR8HQ4fBQeXKrScBVWcWRwOX68ae35YMbNkzdxkLj5WzG3VzAAA4MYUWYMXGhqqo0ePuqdTU1MVFBTknnY4HMrKypKf341FcDqNzp27UKBsISFlCvT+KxU0y40IDi5VrMsrDFbMLFkzN5mLjxVzWzWzr6/D0zEAALCUYvt6NCgoSGlpae5pl8t1w80dAAAAACB3xdbg1alTR+vWrZMkbd++XdWrVy+uRQMAYDmZmZkaMmSIIiMj1aNHDx04cMDTkQAAFlBsu9Bat26tDRs2KDIyUsYYxcbGFteiAQCwnLVr1yorK0tz587Vhg0b9Pe//13x8fGejgUA8HJF2uBVqlRJ8+fPlyT5+vpq/PjxRbk4AABso0qVKnI6nXK5XEpNTeW0BgBAvlAtAADwQqVKldKxY8fUtm1bnT17VtOnT/d0JACABdDgAQDghT7++GM1atRIQ4YM0fHjx/Xss89q6dKlCgwMzPU93nQrodxy3MgtO1ySAv0LdiXV9ExnoV9wwIq3HfkjO4xBssc4GIP3sMs4aPAAAPBCZcuWlb+/vySpXLlyysrKktPpvO57vOlWQrnluJFbdoSElFHYkMUFyrF0SrhOn04p0Dz+yIq3HfkjO4xBssc4GIP3sNI4rvdZTYMHAIAX6tWrl0aOHKkePXooMzNTgwYNUqlS1v9mGQBQtGjwAADwQqVLl9Y777zj6RgAAIsptvvgAQAAAACKFg0eAAAAANgEDR4AAAAA2AQNHgAAAADYBA0eAAAAANgEDR4AAAAA2AQNHgAAAADYBA0eAAAAANgEDR4AAAAA2AQNHgAAAADYBA0eAAAAANgEDR4AAAAA2AQNHgAAAADYBA0eAAAAANgEDR4AAAAA2AQNHgAAAADYBA0eAAAAANgEDR4AAAAA2ESeDd6JEydyTP/6669FFgYAAKujbgIAPMkvtyd++uknnTx5UpMnT9awYcMkSU6nU1OnTtXixYuLLSAAAFZA3fyvjEynQkLK5Pr89Z4DABRMrg1ecnKyli1bpjNnzuirr76SJPn4+KhHjx7FFg4AAKugbv5XgL9DYUMK3tQunRJeCGkA4NaSa4NXt25d1a1bV7t379ZDDz1UnJkAALAc6iYAwBvk2uBlO3funF544QWlp6e7H/vkk0+KNBQAAFZF3QQAeFKeDd7rr7+ukSNH6s477yyOPAAAWBp1EwDgSXk2eHfddZeeeOKJ4sgCAIDlUTcBAJ6UZ4N3++23KyYmRg8++KB8fHwkSREREUUeDAAAK6JuAgA8Kc8Gr1KlSpKk33//vcjDAABgddRNAIAn5dngde7cuThyAABgC9RNAIAn5dngDRo0SD4+PnK5XDp69KjuuecezZkzpziyAQBgOdRNAIAn5dngzZs3z/3v5ORkxcTEFGkgK8nIdCokpEyB5nEpPUspyRcLKREAwNOomwAAT8qzwbtSmTJldPjw4aLKYjkB/g6FDVlcoHksnRKulELKAwDwLtRNAEBxy7PBi4iIkI+Pj4wxSkpK4tLPAABcB3UTAOBJeTZ4U6dOdf87MDBQFSpUKNJAAABYGXUTAOBJeTZ4DodDsbGxOnDggO699169+uqr7ktAAwCAnKibAABP8s3rBaNHj1Z4eLjmzJmjTp06adSoUcWRCwAAS6JuAgA8Kc8GLz09XS1btlTZsmXVqlUrOZ3O4sgFAIAlUTcBAJ6UZ4PndDq1f/9+SXL/HwAAXBt1EwDgSXmegzd69GiNHDlSp0+fVsWKFTVhwoTiyAUAgCVRNwEAnpRng1etWjVNmDBBDz74oFauXKlq1aoVRy4AACyJugkA8KQ8D9EcOnSoduzYIUk6ePCgoqOjizwUAABWVZh1c8aMGYqIiFDnzp3173//u7AiAgBsLM8G7+TJk+revbsk6YUXXtCpU6eKPBQAAFZVWHVz06ZN2rZtm+bMmaNZs2bpxIkThRkTAGBTeTZ40uVvICXp8OHDcrlcRRoIAACrK4y6uX79elWvXl39+vVTnz591KxZs0JMCACwqzzPwRs1apQGDhyoM2fOqGLFiho/fnxx5AIAwJIKq26ePXtWv/32m6ZPn66jR4+qb9++Wr58uXx8fAo5MQDATvJs8GrVqqXFixcXRxYAACyvsOpmcHCwqlatqoCAAFWtWlWBgYFKSkrS7bffnut7HA4fBQeXKvCy7SQj06mQkDIFmkd6pjPHIU8Oh6/l17MdxiDZYxyMwXvYZRx5NnhFbePGjfr888916dIlvfTSS6pZs6anIwEA4HGPPvqoPvnkEz333HM6deqULl68qODg4Ou+x+k0OnfuQoGWW9BmyNsE+DsUNqRgDffSKeE6fTrFPR0cXKrA69nT7DAGyR7jYAzew0rjuN5ntccbvIsXL+qNN97Q3r17tX79eho8AAAkNW/eXJs3b1aXLl1kjFFMTIwcDoenYwEAvFy+GryNGzfqyJEjqlWrlqpUqaLAwMBCC9CiRQtduHBBs2bN0tChQwttvgAAeEph1c3hw4cXcjIAgN3l2eBNnTpVJ06c0IEDB+Tv768PPvhAU6dOLbQAZ8+e1eTJkzVgwIDrnlcAAIAVFHXdBADgevK8TcKWLVv05ptvqlSpUurUqZOOHj2a75nv2LFDUVFRkiSXy6WYmBhFREQoKipKiYmJkqTXX39dJ0+e1JQpU7R8+fKbHAYAAN6hIHUTAICCynMPntPpVHp6unx8fOR0OuXrm69b52nmzJlasmSJSpYsKUlauXKlMjIyNG/ePG3fvl1xcXGaNm2a3nzzzYKNAAAAL3KzdRMAgMKQZ4P37LPPqnPnzkpKSlLXrl3Vq1evfM24cuXKio+Pd58/sGXLFjVu3FiSVLt2bSUkJNxUYDteAjq/47HipVutmFmyZm4yFx8r5rZqZiu62boJAEBhyLPBa9u2rZ544gklJiaqUqVKKl++fL5mHBoamuOwlNTUVAUFBbmnHQ6HsrKy5Od3YxfytOMloPM7HitdujWbFTNL1sxN5uJjxdxWzezra72rRt5s3QQAoDDk2l0NHjxYPj4+13xuypQpN7ygoKAgpaWluaddLtcNN3cAAHirwq6bAADcjFw7rMjIyBzTPj4+Msbc9ILq1Kmjb7/9Vu3atdP27dtVvXr1m54XAADeprDrJgAANyPXBu+xxx6TJJ05c0bTpk3ToUOHdP/996tPnz43taDWrVtrw4YNioyMlDFGsbGxN5cYAAAvVNh1EwCAm5HnMZIDBw5Uu3bt1KVLF23ZskXDhw/XjBkz8jXzSpUqaf78+ZIkX19fjR8/vmBpbSgj03lD5wRe67WX0rOUknyxMGMBAG5SQeomAAAFla+T4Lp37y5JqlmzJveqK2QB/g6FDVlcoHksnRKulELKAwAoOOomAMBT8rwGddWqVbVkyRKdPHlSq1evVnBwsA4ePKiDBw8WRz4AACyFugkA8KQ89+D9+uuv+vXXX/Xvf//b/VhMTIx8fHz0ySefFGk4AACshroJAPCkPBu8WbNmFUcOAABsgboJAPCkPBu8t99+WwsXLszx2Pr164ssEAAAVkbdBAB4Up4N3po1a7R69WoFBAQURx4AACyNugkA8KQ8L7Ly4IMPKj09vTiyAABgedRNAIAn5bkH7/7771ejRo1UoUIFGWPk4+OjVatWFUc2AAAsh7oJAPCkPBu8ZcuWadWqVSpbtmxx5AEAwNKomwAAT8qzwfvTn/6kkiVLci4BAAD5QN0EAHhSng3eiRMn1Lp1a919992SJB8fH82dO7fIgwEAYEXUTQCAJ+XrNgkAACB/qJsAAE/Ks8HLysrS8uXLlZmZKUk6deqUxo8fX+TBAACwIuomAMCT8rxNwogRIyRJW7du1dGjR3Xu3LmizgQAgGVRNwEAnpRng1eiRAm9+OKLuuOOOxQXF6fff/+9OHIBAGBJ1E0AgCfl2eAZY3T69GmlpaXpwoULOn/+fHHkAgDAkqibAABPyvMcvJdfflnffPONwsPD1bJlS3Xs2LEYYuFGZGQ6FRJSpsDzuZSepZTki4WQCABuXdRNAIAn5dng1atXT/Xq1VNycrK++eYbBQUFFUcu3IAAf4fChiwu8HyWTglXSiHkAYBbGXUTAOBJuR6iuXv3bnXs2FGZmZlasWKF2rRpo6eeekqrV68uznwAAFgCdRMA4A1ybfDefvttxcXFyd/fX3//+981c+ZMLVy4UB988EFx5gMAwBKomwAAb5DrIZrGGNWsWVMnT57UxYsX9dBDD0mSfH3zvC4LAAC3HOomAMAb5Fp1XC6XJOm7775TgwYNJEkZGRlKS0srnmQAAFgIdRMA4A1y3YPXoEEDRUZG6sSJE5o2bZoOHz6scePGqV27dsWZDwAAS6BuAgC8Qa4N3t/+9je1bNlS5cuX12233abDhw+re/fuat26dXHmAwDAEqibAABvcN3bJNx3333uf1euXFmVK1cu8kAAAFgVdRMA4Gmc+Q0AAAAANkGDBwAAAAA2QYMHAAAAADZBgwcAAAAANkGDBwAAAAA2QYMHAIAXO3PmjJo2baoDBw54OgoAwAJo8AAA8FKZmZmKiYlRiRIlPB0FAGAR170PHm4tGZlOhYSUKdA8LqVnKSX5YiElAoBb2xtvvKHIyEh98MEHno4CALAIGjy4Bfg7FDZkcYHmsXRKuFIKKQ8A3MoWLVqk8uXLq3HjxjR4AIB8o8EDAMALLVy4UD4+Ptq4caP27t2rESNGaNq0aQoJCcn1PQ6Hj4KDSxVjylvHlevV4fC1/Hq2wxgke4yDMXgPu4yDBg8AAC/02Wefuf8dFRWlcePGXbe5kySn0+jcuQsFWm5BD9W3qyvXa3BwqQKvZ0+zwxgke4yDMXgPK43jep/VXGQFAAAAAGyCPXgAAHi5WbNmeToCAMAi2IMHAAAAADZBgwcAAAAANkGDBwAAAAA2QYMHAAAAADZBgwcAAAAANkGDBwAAAAA2QYMHAAAAADZBgwcAAAAANkGDBwAAAAA2QYMHAAAAADbh5+kAsJeMTKdCQsrkeOyP03m5lJ6llOSLhRkLAAAAuCV4TYO3ceNGffnll5o0aZKno6AAAvwdChuyuEDzWDolXCmFlAcAAAC4lXhFg5eYmKg9e/YoPT3d01HgBa61F/BGsRcQAAAAtyKvaPDuuecePf/88xo6dKino8ALsBcQAAAAuDlcZAUAAAAAbKLIG7wdO3YoKipKkuRyuRQTE6OIiAhFRUUpMTGxqBcPAAAAALeMIj1Ec+bMmVqyZIlKliwpSVq5cqUyMjI0b948bd++XXFxcZo2bZr79ZMnTy7KOAAAAABga0Xa4FWuXFnx8fEaPny4JGnLli1q3LixJKl27dpKSEi44Xk6HD4KDi5VqDlhTwXZThwOX8ttZ2QuPlbMbdXMAADgxhRpgxcaGqqjR4+6p1NTUxUUFOSedjgcysrKkp9f/mM4nUbnzl0oUK6CXqER1lCQ7SQ4uFSBt7PiRubiY8XcVs3s6+vwdAwAACylWK+iGRQUpLS0NPe0y+W6oeYOAAAAnlembEmVCCz433B2uq1RQdbJlTsf7LRO4BnF2l3VqVNH3377rdq1a6ft27erevXqxbl4AAAAFIISgX4FvqWRZK/bGrFO4C2KtcFr3bq1NmzYoMjISBljFBsbW5yLBwAAAABbK/IGr1KlSpo/f74kydfXV+PHjy/qRQIAAADALYlLlAEAAACATdDgAQAAAIBN0OABAAAAgE3Q4AEAAACATdDgAQAAAIBN0OABAAAAgE3Q4AEAAACATRTrjc6B4pKR6VRISJkCzSMkpIwupWcpJfliIaUCAAAAihYNHmwpwN+hsCGLCzyfpVPClVIIeQAAAIDiwCGaAAAAAGATNHgAAAAAYBM0eAAAAABgE5yDB1xHYVyshQu1AAAAoLjQ4AHXURgXa+FCLQAAACguHKIJAAAAADZBgwcAAAAANsEhmgAAeKHMzEyNHDlSx44dU0ZGhvr27auWLVt6OhYAwMvR4AEA4IWWLFmi4OBgvfXWWzp79qw6depEgwcAyBMNHgAAXqhNmzYKDQ11TzscDg+mAQBYBQ0eAABeqHTp0pKk1NRUDRgwQAMHDvRsIACAJdDgAQDgpY4fP65+/fqpR48eCgsLy/P1DoePgoNLFUOyW8u17ol6o/dITc90KtC/4Hth0zOdBb5CnkuSv7+jwPd5LSwF2WYdDl9bbvNWG5Ndfg52GQcNHgAAXuj3339X7969FRMTowYNGuTrPU6n0blzFwq0XG/5o9+bFNY9UQs6j+z5nD5dsLurhoSUKZTxFJaCbLPBwaUKvM0XlsL83fGWMeWXN/0cCsJK47je9sZtEgAA8ELTp09XcnKy3n//fUVFRSkqKkqXLl3ydCwAgJdjDx4AAF5o9OjRGj16tKdjAAAshj14AAAAAGAT7MEDLKBM2ZIqEZj3r2tex/+nZzgVGFCwk/wvpWcpJfligeZRWPK7Xq7Hm8YDAABQUDR4gAWUCPQrtJPzC+PE+oKd3l94CmO9eNN4AAAACopDNAEAAADAJmjwAAAAAMAmaPAAAAAAwCZo8AAAAADAJmjwAAAAAMAmaPAAAAAAwCZo8AAAAADAJmjwAAAAAMAmaPAAAAAAwCb8PB0AsLuMTKdCQsp4OgYAAABuATR4QBEL8HcobMjiAs1j6ZTwQkoDAAAAO+MQTQAAAACwCRo8AAAAALAJGjwAAAAAsAkaPAAAAACwCRo8AAAAALAJrqIJAABgEdx6p2iUKVtSJQL5sxh5K4xt5VJ6llKSLxZSoquxJQMAAFgEt94pGiUC/VivyJfC2lZSCinPtXCIJgAAAADYBA0eAAAAANgEDR4AAAAA2AQNHgAAAADYhMcvsrJ161bNmzdPkjRq1CiVLVvWw4kAAAAAwJo8vgdv/vz5Gj9+vLp06aJly5Z5Og4AAAAAWJbHGzyn06nAwECFhITo9OnTno4DAAAAAJbl8QavZMmSysjI0OnTp1WhQgVPxwEAAAAAyyrSBm/Hjh2KioqSJLlcLsXExCgiIkJRUVFKTEyUJHXr1k0xMTGaO3euOnToUJRxAAAAAMDWiuwiKzNnztSSJUtUsmRJSdLKlSuVkZGhefPmafv27YqLi9O0adP08MMPKy4uLt/zdTh8FBxcqqhiA8iHgv4OuiQF+jskSSEhZQohUcHc6HgcDl/LfQ7dSOYrfz43Kz3TWeBvEB0Ojx9kAgCA5RRZg1e5cmXFx8dr+PDhkqQtW7aocePGkqTatWsrISHhpubrdBqdO3ehQNm84Q9KwMoK43cwbMjiAudYOiW8wPOQbnw8wcGlCrwOituNZC6Mn8/SKeE6fTqlQPMIDi4lX9+CNZoAANxqiuzr0dDQUPn5/bd/TE1NVVBQkHva4XAoKyurqBYPAAAAALecYjv+JSgoSGlpae5pl8uVowEEAAAAABRMsTV4derU0bp16yRJ27dvV/Xq1Ytr0QAAAABwSyi2XWitW7fWhg0bFBkZKWOMYmNji2vRAAAAAHBLKNIGr1KlSpo/f74kydfXV+PHjy/KxQEAAADALY1rUAMAAACATdDgAQAAAIBN0OABAAAAgE1wnwIAALyQy+XSuHHjtH//fgUEBGjixIm65557PB0LAODl2IMHAIAXWrlypTIyMjRv3jwNGTJEcXFxno4EALAAGjwAALzQli1b1LhxY0lS7dq1lZCQ4OFEAAAr8DHGGE+HAAAAOY0aNUp/+ctf1LRpU0lSs2bNtHLlSvn5cXYFACB37MEDAMALBQUFKS0tzT3tcrlo7gAAeaLBAwDAC9WpU0fr1q2TJG3fvl3Vq1f3cCIAgBVwiCYAAF4o+yqaP/30k4wxio2N1X333efpWAAAL0eDBwAAAAA2wSGaAAAAAGATNHgAAAAAYBO31OW4ss9n2L9/vwICAjRx4kTdc889no7llpmZqZEjR+rYsWPKyMhQ3759deedd6pPnz669957JUndu3dXu3btNH/+fM2dO1d+fn7q27evmjdv7rHcHTt2VJkyZSRJlSpVUp8+fRQdHS0fHx/df//9Gjt2rHx9fb0q86JFi/T5559LktLT07V3717NnTvXa9f1jh07NHnyZM2aNUuJiYn5Xr+XLl3SsGHDdObMGZUuXVpvvPGGypcvX+yZ9+7dqwkTJsjhcCggIEBvvPGGKlSooIkTJ2rr1q0qXbq0JOn999+Xv7+/V2TevXt3vrcHT67nP+YeNGiQfv/9d0nSsWPH9L//+796++23vWZdX+tzrlq1apbYppF/M2bM0OrVq5WZmanu3bvrscce8/q6cKXMzExFR0fr2LFj8vX11YQJE+Tn52eZMVixZuQ1jtzqiLeP48oxZFu6dKk+/fRTzZs3T5IsNYYzZ85o9OjRSk5OltPp1JtvvqnKlSt7/Rj+OI69e/dq7NixcjgcuvfeezVp0iTL/F7ki7mFfP3112bEiBHGGGO2bdtm+vTp4+FEOS1YsMBMnDjRGGNMUlKSadq0qZk/f775xz/+keN1p06dMu3btzfp6ekmOTnZ/W9PuHTpkgkPD8/x2Isvvmh++OEHY4wxY8aMMStWrPCqzH80btw4M3fuXK9d1x988IFp37696dq1qzHmxtbvRx99ZN59911jjDFffvmlmTBhgkcyP/3002bPnj3GGGPmzJljYmNjjTHGREZGmjNnzuR4r7dkvpHtwVOZr5U727lz50yHDh3MyZMnjTHes66v9TlnhW0a+ffDDz+YF1980TidTpOammreffddy9WFb775xgwYMMAYY8z69evNyy+/bJkxWLFm5Gcc16oj3j6Oa30+79mzxzzzzDPux6w2hhEjRpivvvrKGGPMxo0bzbfffuv1Y7jWOF566SWzZs0aY4wxgwcPNqtWrbLEOPLrljpEc8uWLWrcuLEkqXbt2kpISPBwopzatGmjV155xT3tcDiUkJCgNWvW6Omnn9bIkSOVmpqqnTt36pFHHlFAQIDKlCmjypUra9++fR7JvG/fPl28eFG9e/fWM888o+3bt2v37t167LHHJElNmjTR999/71WZr7Rr1y798ssvioiI8Np1XblyZcXHx7unb2T9XrnNN2nSRBs3bvRI5qlTp+qBBx6QJDmdTgUGBsrlcikxMVExMTGKjIzUggULJMlrMt/I9uCpzNfKnS0+Pl49e/ZUxYoVvWpdX+tzzgrbNPJv/fr1ql69uvr166c+ffqoWbNmlqoLklSlShU5nU65XC6lpqbKz8/PMmOwYs24lvzUEW8fxx/HcPbsWU2ePFkjR450P2a1MWzdulUnT55Ur169tHTpUj322GNePwbp6nE88MADOnfunIwxSktLk5+fnyXGkV+3VIOXmpqqoKAg97TD4VBWVpYHE+VUunRpBQUFKTU1VQMGDNDAgQNVq1YtDR8+XJ999pnuvvtuvffee0pNTXUfEpn9vtTUVI9kLlGihJ5//nn94x//0GuvvaahQ4fKGCMfHx93tpSUFK/KfKUZM2aoX79+kuS16zo0NDTHzY1vZP1e+Xj2az2RuWLFipIuF4ZPP/1UvXr10oULF9SzZ0+99dZb+vDDDzV79mzt27fPazLfyPbgqczXyi1JZ86c0caNG9W5c2dJ8qp1fa3POSts08i/s2fPKiEhQe+8844l64IklSpVSseOHVPbtm01ZswYRUVFWWYMVqwZ15KfOuLt47hyDE6nU6NGjdLIkSPdh8pLstQYpMuH/pctW1Yff/yx7rrrLs2cOdPrxyBdPY7swzLbtm2rM2fOqH79+pYYR37dUg1eUFCQ0tLS3NMul+uqP4w87fjx43rmmWcUHh6usLAwtW7dWg8//LAkqXXr1tqzZ89V40hLS8uxQRanKlWqqEOHDvLx8VGVKlUUHBysM2fO5MhWtmxZr8qcLTk5Wb/++qsef/xxSfL6dZ3N1/e/v7Z5rd8rH89+racsW7ZMY8eO1QcffKDy5curZMmSeuaZZ1SyZEkFBQXp8ccf1759+7wm841sD96SOdvy5cvVvn17ORwOSfK6df3HzzmrbtO4tuDgYDVq1EgBAQGqWrWqAgMDc/xB5M11IdvHH3+sRo0a6euvv9bixYsVHR2tzMxM9/NWGEM2O/1+/bGOWGkcu3fvVmJiosaNG6fBgwfrl19+0aRJkyw1Buny73eLFi0kSS1atFBCQoLlxiBJkyZN0meffably5erY8eOiouLs+Q4cnNLNXh16tTRunXrJEnbt29X9erVPZwop99//129e/fWsGHD1KVLF0nS888/r507d0qSNm7cqIceeki1atXSli1blJ6erpSUFB04cMBjY1mwYIHi4uIkSSdPnlRqaqoaNmyoTZs2SZLWrVununXrelXmbJs3b9YTTzzhnvb2dZ3twQcfzPf6rVOnjtauXet+7aOPPuqRzIsXL9ann36qWbNm6e6775YkHTp0SD169JDT6VRmZqa2bt2qhx56yGsy38j24C2Zs23cuFFNmjRxT3vTur7W55wVt2nk7tFHH9V3330nY4xOnjypixcvqkGDBpaoC9nKli3rbtTKlSunrKysG9pOvYldfr+uVUesNI5atWrpq6++0qxZszR16lRVq1ZNo0aNstQYpMu/39m5Nm/erGrVqlluDNLl3+vso/oqVqyo5ORkS44jN961+6qItW7dWhs2bFBkZKSMMYqNjfV0pBymT5+u5ORkvf/++3r//fclSdHR0YqNjZW/v78qVKigCRMmKCgoSFFRUerRo4eMMRo0aJACAwM9krlLly569dVX1b17d/n4+Cg2Nla33XabxowZo6lTp6pq1aoKDQ2Vw+HwmszZDh48qEqVKrmnx40bpwkTJnjtus42YsSIfK/f7t27a8SIEerevbv8/f01ZcqUYs/rdDo1adIk3XXXXerfv78kqV69ehowYIDCwsLUrVs3+fv7Kzw8XPfff78qVark8czSjW0P3rCer3Tw4EH3H0CSdN9993nNur7W59yoUaM0ceJEy2zTuL7mzZtr8+bN6tKli4wxiomJUaVKlSxRF7L16tVLI0eOVI8ePZSZmalBgwbp4YcfttQYslmtZlzL9eqIlcZxLSEhIZYaw4gRIzR69GjNnTtXQUFBmjJlisqVK2epMUjSxIkTNWjQIPn5+cnf318TJkyw3M/ienyMMcbTIQAAAAAABXdLHaIJAAAAAHZGgwcAAAAANkGDBwAAAAA2QYMHAAAAADZBgwcAAAAANkGDh1vCpk2bVLduXR0/ftz92OTJk7Vo0aKbnufRo0fVrVu3woh3FafTqeeff17du3fX+fPn3Y9HR0fr5ZdfzvHahg0b5pgeO3asOnbsWKh5inKsAADPokYWDDUS3oYGD7cMf39/vfrqq7LCnUFOnz6ts2fPas6cOSpXrlyO57Zs2aIvvvjimu+7ePGitm7dqvvuu899Y1sAAPJCjQTs45a60TlubY8//rhcLpc+++wz9ezZ0/340aNHNXjwYM2fP1+S1K1bN02dOlWff/65EhMTdfbsWZ0/f149evTQihUrdPDgQb3xxhuqUKGCkpKS1KdPHyUlJalp06bq16+fjh8/rjFjxig9PV2BgYGaMGGCnE6n+vbtq+DgYDVp0kQvvPCCe/lLlizRv/71LwUEBOjee+/V+PHjNWbMGB06dEgxMTEaP358jnEMGTJE8fHxevzxx3XnnXfmeO4///mPGjRooCZNmuizzz5T/fr1czwfHR0tY4yOHz+uCxcu6I033lBgYGCObA0bNtSECRPkcDjc+SXle6zly5fXK6+8otTUVF26dEnDhg27KgcAwLtQI6mRsBED3AJ++OEHM3DgQJOUlGRatmxpDh48aN566y2zcOFCc+TIEdO1a1f3a7t27WqOHDli3n33XTNq1ChjjDEzZswwAwYMMMYYs2DBAjNx4kRz5MgR06BBA5OcnGyysrJMRESE2bt3r3nllVfMmjVrjDHGfP/992bw4MHmyJEjpn79+iY9PT1HrqSkJNOqVSuTkpJijDFm0qRJZtasWVdlyjZixAizdu1as3jxYtO7d29jjDFPPPGE+/nIyEjz008/GafTaVq2bGlOnDhx1fvj4+ONMcasWbPGvPjii1dl69Spk9mzZ48xxphvvvnG9O/f/4bG+tNPP5mnnnrKpKSkmEOHDrmfBwB4J2rkf99PjYQdcIgmbim33XabRo4cqejoaLlcrmu+xlxxeMqDDz4oSSpTpoyqVasmSSpXrpzS09MlSTVr1lSZMmXkcDj05z//WQcPHtRPP/2kGTNmKCoqSu+9956SkpIkSZUqVVJAQECOZR05ckTVqlVTUFCQJKlevXr6+eef8xxHhw4dVLp0ac2ePdv92IEDB/Tzzz8rLi5OL7zwgnx8fDRnzpyr3vv4449Lkh555BEdPHjwqmynTp3SAw88cFWe/I71/vvv19NPP63Bgwfrtddey3U9AwC8CzWSGgl74BBN3HJatGihb775Rp9//rmGDRumwMBAnTlzRk6nU2lpaTp69Kj7tT4+Pted14EDB5SWlqbAwEDt3LlTERERqlq1qnr37q06derowIED2rx5syTJ1/fq71MqVaqkAwcO6MKFCypVqpR+/PFHValSJV/jGDdunLp166a0tDRJ0r///W8NGjRITz/9tCTpt99+U0REhF566aUcRXP37t2qW7eutm7dqvvvv/+qbBUrVtS+fftUs2ZNbd68Wffee+8NjXX//v1KS0vTBx98oFOnTikyMlLNmzfP15gAAJ5FjaRGwvpo8HBLGjVqlH744QdJUkhIiBo2bKguXbqocuXKuueee/I9n3LlymnQoEFKSkpSu3btVK1aNY0YMULjxo1Tenq6Ll26pFGjRuX6/vLly6t///565pln5Ovrq8qVK2vo0KE6ffp0nssuX768oqOj1a9fP2VkZOirr77S4sWL3c//6U9/Us2aNfX1118rLCzM/fi6deu0atUquVwuvf7661fNd+LEiZowYYKMMXI4HIqNjb2hsd57771677339MUXX8jf318DBgzI9/oEAHgeNZIaCWvzMcYCl0sCUCiio6PVrl07NWnSxNNRAADwKtRI2AXn4AEAAACATbAHDwAAAABsgj14AAAAAGATNHgAAAAAYBM0eAAAAABgEzR4AAAAAGATNHgAAAAAYBM0eAAAAABgE/8fzXQ4lnnn+YEAAAAASUVORK5CYII=\n",
      "text/plain": [
       "<Figure size 1080x360 with 2 Axes>"
      ]
     },
     "metadata": {},
     "output_type": "display_data"
    }
   ],
   "source": [
    "# as an alternate approach to imputation, we could filter out \"bad\" samples,\n",
    "# or samples with many NA probes\n",
    "#\n",
    "# we'll start by asking: how many samples (rows) have missing values?\n",
    "\n",
    "sns.set({'figure.figsize': (15, 5)})\n",
    "fig, axarr = plt.subplots(1, 2)\n",
    "\n",
    "# plot distribution of all NA probe samples, with log scale y axis\n",
    "sample_na.plot.hist(bins=20, ax=axarr[0])\n",
    "axarr[0].set_yscale('log')\n",
    "axarr[0].set_xlabel('Number of NA probes')\n",
    "axarr[0].set_ylabel('Sample count')\n",
    "axarr[0].set_title('Methylation NA count per sample, all values')\n",
    "\n",
    "# let's look in more detail at the \"bad\" samples, defined as samples with NA\n",
    "# counts over some min threshold\n",
    "sample_na_high = sample_na[sample_na.values > 500]\n",
    "sample_na_high.plot.hist(bins=20, ax=axarr[1])\n",
    "axarr[1].set_xlabel('Number of NA probes')\n",
    "axarr[1].set_ylabel('Sample count')\n",
    "axarr[1].set_title('Methylation NA count per sample, >500 NA values')"
   ]
  },
  {
   "cell_type": "code",
   "execution_count": 8,
   "metadata": {},
   "outputs": [],
   "source": [
    "# now, the question we want to answer is: if we remove \"bad\" samples,\n",
    "# how many more valid probes do we get?\n",
    "#\n",
    "# to explore this, we'll remove samples in descending order of their\n",
    "# NA count, and see how many additional probes (predictors) this filtering\n",
    "# gives us\n",
    "def filter_bad_samples(methylation_df, bad_samples):\n",
    "    return (\n",
    "        methylation_df.copy()\n",
    "                      .loc[~methylation_df.index.isin(bad_samples)]\n",
    "                      .dropna(axis='columns')\n",
    "    )\n",
    "\n",
    "def count_probes_for_range(sample_counts):\n",
    "    probe_sample_count = []\n",
    "    sample_sorted = sample_na.sort_values(ascending=False)\n",
    "    for filter_count in sample_counts:\n",
    "        bad_samples = sample_sorted.iloc[:filter_count].index.values\n",
    "        filtered_df = filter_bad_samples(tcga_methylation_df, bad_samples)\n",
    "        probe_sample_count.append((filter_count, len(filtered_df.columns)))\n",
    "    return list(zip(*probe_sample_count))\n",
    "\n",
    "probe_counts_small = count_probes_for_range(range(20))\n",
    "probe_counts_large = count_probes_for_range(range(0, 510, 10))"
   ]
  },
  {
   "cell_type": "code",
   "execution_count": 9,
   "metadata": {},
   "outputs": [
    {
     "data": {
      "image/png": "iVBORw0KGgoAAAANSUhEUgAAA1gAAAGoCAYAAABbkkSYAAAAOXRFWHRTb2Z0d2FyZQBNYXRwbG90bGliIHZlcnNpb24zLjMuMiwgaHR0cHM6Ly9tYXRwbG90bGliLm9yZy8vihELAAAACXBIWXMAAAsTAAALEwEAmpwYAACTeUlEQVR4nOzdeVxU5eIG8Gf2nU1BTUFcQg3FPTNRL5ZL/tSs1ISiq5W2aTfNPVFTMS21BdPK6tYllcyyLNut3DNzzzTTDMEUkXVmgFnOvL8/BkZQEJFlRn2+nw+fmXPmMPPMcCIe33PeIxNCCBAREREREVG1yb0dgIiIiIiI6HrBgkVERERERFRDWLCIiIiIiIhqCAsWERERERFRDWHBIiIiIiIiqiEsWERERERERDWEBYuIqBz79+9HfHw8Bg8ejEGDBuHRRx/Fn3/+WSev3apVK2RnZ9fJa/mSQ4cOoU+fPt6OcYn4+Hh8/fXXyMjIwMiRI8vdZu7cuUhKSqqV19+1axcGDRpUK89dVz755BM89thjAC58nkRE1yultwMQEfkau92Oxx57DO+++y4iIyMBAJ999hnGjBmDTZs2QaFQeDkheUODBg2QkpLi7RhEROTjWLCIiC5SWFgIs9mMgoICz7ohQ4bAaDRCkiTIZDIsWLAABw4cgNVqhRAC8+fPR+fOnTFt2jRotVocO3YMWVlZ6NOnDwICAvDjjz8iMzMT8+fPR/fu3TFt2jRoNBocPXoUWVlZ6NGjB2bOnAmVSlUmy0cffYQ1a9bA5XIhICAACQkJaNGiBX799VcsXLgQLpcLAPDYY4+hf//+Zb53165dSExMhF6vh9Vqxccff4xt27ZhxYoVcDgc0Gq1mDp1Kjp27IikpCScOnUKGRkZyMzMRGRkJLp164ZPP/0U6enpmDx5MgYNGgSHw4GFCxdi586dUCgUiIqKwvTp07F//34sWrQIn3/+OQAgPz8fd9xxB77//nsUFRVh7ty5OHPmDBwOB/7v//4Pjz/+OABg9erVeP/992E0GhEREVHuz2Pp0qWwWq1ISEgAAGzevBnLli3DmjVrMG/ePOzduxcqlQpNmjTBCy+8AIPBUOHPduTIkRg9erTns3rppZcAAE899RTmzJmD1NRU5ObmwmAwYPHixWjevLnne9PT0zF48GDs27cPFosFzz33HI4ePYqQkBAoFAp07tz5ktdLSkpCamoqzp49i8zMTLRu3RqJiYkwGo3o06cPoqKi8Mcff2DixIkIDw/H3LlzkZubC5lMhocffhhDhw4FABQUFODpp59Gamoq/Pz8MHfuXDRr1gx2ux2LFy/G7t27IUkSbrnlFsycORNGoxGrV69GSkoKVCoVNBoN5s6di5YtW1b42QDAa6+9hu+++w4qlQqBgYF44YUXEBISgnbt2mH06NHYsWMHCgoKMG7cOHz99dc4duwYQkJC8MYbb0Cv12PdunX48MMP4XA4kJeXhzFjxiAuLu6yr1kiPj4e/v7++OuvvxAbG4t27drhpZdegt1uR2ZmJm6//XYsWLAA6enpGDVqFHr37o0DBw4gPz8fkydPRt++fVFYWIjZs2fjwIEDMJlMnve7cOFCZGRkVLgfEhHVKEFERJd49913RVRUlOjTp4+YNGmS+Oijj0RBQYEQQoi9e/eK8ePHC0mShBBCvPnmm+Kxxx4TQggxdepUMXz4cGG328W5c+dERESE+N///ieEEOK9994To0eP9mw3dOhQYbFYhM1mEw888IBITk4WQggREREhsrKyxK5du0RcXJzndbdu3SoGDBgghBDioYceEl988YUQQogjR46IOXPmXPIefv75Z9G6dWuRnp4uhBDi5MmTYtCgQSI7O1sIIcSxY8dEjx49hNVqFa+99pqIiYkR+fn5orCwUHTt2lW88MILQgghvvvuO9GvXz8hhBCvvvqqGDdunLDb7UKSJDFt2jSRkJAgXC6XiImJEQcPHhRCCLFq1Srx7LPPCiGEiI+PF5s2bRJCCFFUVCTi4+PFxo0bxe+//y66d+8uzp07J4QQIiEhQcTExFzyPk6dOiW6desmbDabEEKI//znP2Lt2rVi9+7dYsCAAcLlcgkhhHjxxRfFnj17LvtzXbdunRg7dqwQQgin0ymio6PFyZMnxVdffSXmzZvn2S4hIUHMnTtXCCHEgw8+KL766iuRlpYmOnToIIQQIjExUUyZMkW4XC6RlZUlevXqJV577bVLXu+1114TvXr1EpmZmUKSJDFx4kSxcOFCIYQQMTExYtmyZUIIIRwOh7jjjjvEN998I4QQ4uzZs6Jnz55i7969np9jyXtLSUkRw4YNE0IIkZSUJBYuXOj5DJYsWSJmz54tnE6niIyMFBkZGUIIIdavXy9SUlIu+9n8888/olOnTp7P+Z133hHfffedEMK9T77//vtCCPf+3rFjR3H27FkhSZK45557xIYNG4TFYhEjRozw7F/79u3zfF4ff/yx53Mv+Twv9uCDD4rp06d7lidMmCB+/vlnIYQQFotFdOvWTRw6dEikpaWJiIgI8cMPPwghhPj666/Fv/71LyGEEIsXLxYTJ04UkiQJs9ksBg8eLKZOnSqEqHg/JCKqaRzBIiIqx+jRozF8+HDs3r0bu3fvxsqVK7Fy5UqsW7cOHTt2hL+/P1JSUpCWloZdu3aVGTWJiYmBSqVCcHAw9Ho9evbsCQAICwtDbm6uZ7t77rnH83133303Nm3ahAcffNDz+E8//YTU1NQy5/3k5+cjNzcXd911F+bOnYsffvgBt99+OyZOnFju+2jUqBEaN24MANi+fTvOnTuHUaNGeR6XyWQ4deoUAOD222+HyWQCAISEhJSbe8uWLZgwYYJnpC0+Ph5PPfUUZDIZ7rvvPqxfvx7t2rXDJ598gilTpqCgoAC7d+9GXl4eXn31VQDu0ZijR4/i7Nmz6NGjB4KDgwEA999/P7Zt23bJewgNDUWrVq3www8/oHv37vj555+RmJgISZKgUCgwfPhwREdHo3///oiKirrcjxUDBw7Eiy++iMzMTPz+++8IDw/3fIWGhiI5ORmpqan45Zdf0LFjxwqfZ+fOnZgxYwZkMhmCgoLQt2/fCrcdMGAA6tevDwAYNmwYFixYgKlTpwIAunTpAgD4+++/YbPZ0K9fPwDuwxH79euHrVu3olu3bmjVqhU6deoEwL3fzJkzB2azGT/99BPMZjN27NgBAHA4HKhXrx4UCgUGDBiAkSNH4l//+heio6PRu3fvy342DRo0QOvWrXHPPfegV69e6NWrF7p37+55vGTULywsDBEREWjQoAEAoEmTJsjLy4PBYMAbb7yBzZs34++//8bRo0fLjAJfiZLPA3CPOm3ZsgVvvPEG/vrrL9hsNhQUFCAgIAAqlcrzfm655RbP/rl582ZMnz4dcrkcRqMR99xzD/7444/L7ocDBw6sUkYiosqwYBERXWTPnj3Yt28fHn30UcTExCAmJgYTJ07EoEGDsH37dmi1WiQmJmL06NG444470Lx5c2zYsMHz/Wq1uszzKZXl/6otfS6XEAJyedl5h1wuF+6++25MnjzZs3zu3Dn4+/tj5MiRiImJwfbt27F161YsW7YMX3/9NTQaTZnn0Ov1ZZ6ve/fueOWVVzzrzpw5g5CQEHz33XdXlNvlckEmk5VZdjgcANzl4Z577sHw4cNhNptx6623wmKxQAiBlJQU6HQ6AEB2djY0Gg0+/PBDCCHK/TwuNmLECHz66afIysrCnXfe6Smmn332Gfbu3Yuff/4ZzzzzDB555BE88MADFT6PTqdD//798cUXX2Dfvn0YPnw4APehimvXrsUDDzyAwYMHIyAgAOnp6RU+D4Arzl76MZfLVebnXPLzKTn09OLndzqdAHDJviGTyaBUKuFyuTBjxgxP2bBarbDZbACAxYsX49ixY9ixYwfeeustfPbZZ55yUR65XI4PPvgAhw4dws6dO7FgwQL07NkTU6ZMAYAyh69efCgrAJw9exb3338/RowYgc6dO2PAgAH48ccfK3y98pTeXx988EG0atUKPXv2xF133YUDBw54PnOVSuX5TEp/bkqlsszPpWQbl8tV4X5IRFTTOIsgEdFFgoKCsGLFCvz666+edZmZmbBYLIiIiMD27dsRExODuLg4tG3bFt9//z0kSary63z11Vew2+2w2WxYv349YmJiyjweHR2NjRs34ty5cwCANWvW4N///jcA97lER44cwb333ot58+YhPz8fmZmZl3297t27Y/v27Thx4gQA97/2DxkyBEVFRVecuWfPnlizZg0cDgdcLhdWrVqFHj16AHCPgERFRWHWrFkYNmwYAMBoNKJDhw7473//C8A9AhcbG4tNmzahR48e2L59O86ePQsAWL9+fYWv27dvXxw+fBhr167FiBEjAAA//vgjRo0ahY4dO2L8+PEYOnQofvvtt0rfw4gRI7B+/Xrs3bvXMyqzbds2Tzls1qwZfvjhh8v+THv27Il169bB5XIhLy8PmzZtqnDbTZs2wWw2w+VyYe3atZf8nAGgefPmUCqV+PbbbwEAGRkZ+Oabb3D77bcDAP744w8cOXIEAPDhhx+ic+fO0Ol0iI6OxqpVq2C32+FyuZCQkIClS5ciOzsbvXv3RkBAAEaNGoVnnnkGhw4duuzncvToUQwaNAgtWrTAY489hlGjRlX6PaX99ttvCAoKwpNPPono6GhPubqa/zby8/Nx6NAhTJo0Cf369cPZs2dx6tQpzzmHFenduzc+/vhjuFwuFBYW4osvvoBMJrvsfkhEVNM4gkVEdJFmzZrh9ddfx8svv4yzZ89Co9HAZDJhwYIFaN68OUaOHIlnn30WgwcPhtPpRI8ePfDtt99W+sffxbRaLeLi4pCfn4/+/fvjvvvuK/N4dHQ0xowZg4cfftjzR+KyZcsgk8kwadIkLFiwAK+88gpkMhnGjRuHJk2aXPb1WrZsiblz52LixIkQQkCpVGLFihWXnRTiYk888QQWLVqEoUOHwul0IioqyjP5BAAMHz4c//nPf7BixQrPusWLF2PevHkYPHgw7HY7Bg0ahCFDhgAAJk+ejH//+98wGAyXPbxPrVZj4MCB2LFjh2e7Xr16YcuWLRg0aBD0ej38/f0xb948AMBzzz2Htm3bIjY29pLnatu2recQupIRjIcffhizZs3CunXrAAAdOnTAsWPHKswzfvx4zJ49G3fddReCgoIqnKADAOrXr48xY8YgJycHXbt2LXdiBZVKheXLl2P+/PlISkqCJEl46qmncNttt2HXrl1o3rw5li1bhrS0NNSrVw8LFy4EADz55JNYtGgR7rnnHkiShDZt2mDatGkwGo144oknMGrUKGi1WigUCsyfPx+Au6j/9ttvSExMLJOhdevWuOuuu3DfffdBr9dDq9Vi5syZFb6vi/Xo0QPr1q3DgAEDIJPJcOuttyIoKAipqalX/Bwl/Pz8MHbsWNxzzz3Q6/Vo0KABOnXqhNTUVISGhlb4fY899hjmzp2LwYMHw2QyoV69etBqtQAuvx8SEdUkmSg9lk5ERHVi2rRpuPnmm/HII494OwrVoqSkJOTk5GDWrFnejuJhsVgwf/58T0m7nmzcuBFGoxG9e/eGy+XC+PHj0aNHjyueyZCIqCbwEEEiIqIbyNGjRzFmzBhvx6gVN998M1asWIG7774bgwYNQkhIiOc8OyKiusIRLCIiIiIiohrCESwiIiIiIqIawoJFRERERERUQ67rWQRdLhckyXeOgFQoZD6VpwRzVQ1zVQ1zVQ1zVQ1zVQ1zVQ1zVQ1zVQ1zVY0v5lKpyr8G4nVdsCRJIDe3aleRr00BAXqfylOCuaqGuaqGuaqGuaqGuaqGuaqGuaqGuaqGuarGF3MFB5vKXc9DBImIiIiIiGoICxYREREREVENYcEiIiIiIiKqISxYRERERERENYQFi4iIiIiIqIZc17MIEhERERGRb5FcLhQUOWEpdMBa5IS10AFrkQPWQiesRY5y1yuVckyO7Qh/g9rb8SvFgkVERERERFXmlNxFqaQEWYoc7lJU6IDFs95dliyFF+4X2pwVPqcMgF6rhEGngkGrgkGnQoNAPZo0MEGnLv+6U76GBYuIiIiI6AYhhIBTEnA4XXBK7i+H0wVH8a0mpxAZ5y2e0SRPebpolMla5EChTarwdWQyuAtScVny06vRqJ4exuLSVLLe6ClSShi0Kug1Ssjlskuezxevg1URFiwiIiIiojricgkU2p2wZxfgfLbVXXAkF5ylSo5TEmWWS8qQ57ac7Us/dvH2F7YVcEquKuX1FCWdCkatEv5GNW6qb4BBpyxTloy6ssVJp1FCLru0KN0IWLCIiIiIiK6QSwjY7JLn0LhCmxMFRU4UFN9aixwosDlRWGqd+7Z4/WVGfa6EUiGHSimDSiGHUin33LrXu5f1GqVnWakou62qeFvP9qWeQ6WQIyBAB+GUPIVKewMXpavFgkVERERENwwhBOwOl6cIlRSgkkJkLXJUuK7Q5l4W4vKvodMooNcoodOooNcqUc9Pi9AQI/RaJfQaJfRaFeoF6OBwOKFSKMoWppKyVKoMXShFMshquexcS4fi+SoWLCIiIiLyKvd5QRcOh3M4XbA7y54b5PmSJPehb+U8bi+znXsbF4B8i81TpgptTkiuyzckjUpRqgwpEWjUoHF9A/QaFXTF6w1aZZnCVLK+onOILsYic/1iwSIiIiKiK+ZyCVgKHci32pFXYEe+1Q6z1Q67CzBbbMWFRypbisotSmXPL6oudcnoT6lD4VRKOXQaFUx6NRoE6cuUppJi5FkuXqcrPryO6GqxYBERERHd4JySC+YCd2nKLy5NntvirzyrA/kFdpgL7OUeIqeQy6BWlS43ijLn+Og1SqgMF5Y9Zah4Wa1SlClGqouK0sXFSV3q+RXyig+d40gR1TUWLCIiIqLrkMPpurQoFdiRZy297C5VlkJHuc+hVsrhZ1DDz6BGfX8tmt/kBz+DGv7F6/z0Ks9yowZ+yMsrrON3SeR7aq1gHThwAIsXL0ZycjKOHz+OhIQECCHQunVrJCQkQKFQ4L333sPGjRsBAL1798a4ceMghECvXr0QHh4OAOjQoQOeffZZ7N+/H4mJiVAoFIiOjsa4ceNqKzoRERGRT3JKLpzLLkDambwyh+iVGWkqLk0VXcxVq1Z4SlOjID1ahQZ4lv30JeXJXZw0KsUVT6pQ25MvEF0raqVgrVy5Ehs2bIBOpwMALF26FBMnTkTXrl0xbdo0/PDDD2jdujU2bNiAjz76CDKZDHFxcbjzzjuh0+kQGRmJN954o8xzzp49G0lJSQgNDcXYsWNx+PBhREZG1kZ8IiIiIq9wCYE8ix3n8wpxPrcImcW35/MKkZlbhGxzUbmH5xm0Sk9BCgsxegqTf/E6v5LSpFdDrVLU/RsjuoHUSsEKCwtDUlISpkyZAgBISkqCQqGA3W5HZmYm6tWrh4YNG+Ltt9+GQuH+j9zpdEKj0eDw4cPIyMhAfHw8tFotpk+fjpCQENjtdoSFhQEAoqOjsXPnzkoLlkIhQ0CAvjbe4lVRKOQ+lacEc1UNc1UNc1UNc1UNc1UNc1VNbeQSQsBS4EBGTgHOZRcU3xZ6ljNzC+Fwlp3wIchPg5BAPdq2qIeQQD0a1jPA36iGv1HjvjVooFJ6f1KGG+nnWBOYq2p8NVd5aqVg9e/fH+np6Z5lhUKB06dPY/To0TAajWjWrBlUKhWCgoIghMCLL76IW265Bc2aNcP58+cxduxY3HXXXfj1118xefJkvP766zAajZ7nMxgMSEtLqzSHJAmfOqnRV0+yZK6qYa6qYa6qYa6qYa6qYa6qudpcNrvkGXm6eAQqK7/wkgvNGrRK1A/Q4aZ6ekS1qIdgfy3qB+hQ31+L+v5aqJRlR5zK5BICVkvRVb/HmnS9/RxrG3NVjS/mCg42lbu+zia5aNy4Mb799lt89NFHWLhwIRYtWgSbzYYZM2bAYDBg9uzZAIC2bdt6RrW6dOmCjIwMGAwGWK1Wz3NZrVb4+fnVVXQiIiIiD6fkQlZ+UbkF6nxeIcwFZSeMUKvkqO+vQ7C/Fq3CAi4qUDrotZxzjOh6Uif/RT/++OOYNm0awsPDYTAYIJfLIYTAk08+iW7dumHs2LGebZctW4aAgACMGTMGR48exU033QSTyQSVSoVTp04hNDQU27Zt4yQXREREVCEhBFxCwOUScLnc5zZJLvc64bpw3yVQvE3xV/H3SS4BbXYh/j6di/N5RTifW4jMPHeByjHbypwHpZDLEOSnQX1/HTreXB/1/XWoH6BFsL8O9QN08NOrOAEE0Q2kTgrW2LFjMW3aNKhUKuh0OsyfPx/ff/89fvnlF9jtdmzduhUAMHHiRIwdOxaTJ0/G5s2boVAo8MILLwAAnn/+eUyaNAmSJCE6Ohrt27evi+hERER0FYQQsDkkFBQ5YSl0oKDICWuRA9bi24IiJ6yF7mWHJGCzO8svQK6LSlCpAnRhO5QqU8XPUc5EENURYFSjfoAOrUIDLipQWgSaNFDIvX8OFBH5BpkQNf0ryHc4HJJPHavpi8eOAsxVVcxVNcxVNcxVNcxVNVeTyym5ypaj4rJkKVOSyi9OkqviPzEUchn0WiUMWhVMBjUgBOQyGeTy4i+ZDHIZPMuK4nUyWfF9OS5sf/H3yS9876XfV+rxi76v5GK1crk7n7+fDmo5yj0Pypuup/2rLjBX1TDXlfP6OVhERERU91wuAbtTgt3hQpEkcDbTXKYoXVycSpcla5ETNrt02efXaRQwaFWeshRYXwODzr1sLLXeoFPBUHxfr1VCq75wfSVf/MMJ8N1cROTbWLCIiIi8xCm5YHe4YHNInhJkd0iwOyTYnCX3XZ7HbMWP2R0u2JzSJY/bHVLxc5Xcd8EpuSrNoVTIYdAVFyGtEvX8tAgLMXqKUsn6i4uTXqvkoXFERBdhwSIiIirmcgk4nO7C4r51FxWH5ILD4V52lHqs9LYOp7ssOZwSIJfDUmC/UJY8JahsIbrcIXQVUSrk0KjkUKsUUCuLb1VyqJUKGHUq932VAhqlwnO/5PEAfx3kLpe7NOlUnuLEC88SEdUcFiwiIrrm2OwSMnIKcDQ9Dzm5he7CUlxyPKXH4Sq1rpzHSwqRVPz4VRaeEgq5DCqlHCqlHBq1EiqFrLjoyGHQKhGo0niKjlolh0al8DxeugSpVYpLCpSm1ONy+dXPRsdD3oiIah8LFhER+STJ5UJWXhHOZhfgbHYhzmYXICO7AGezC5Bjtl32exVyGdQqOVRKd0kpKT5qpQKq4sLjXqco3u7CYyXbq1UKqBQl993blnlcqYBKJYdK4X689KFyLDJERDcuFiwiIvIaIQTMBY7iElVQpkSdyyksM6Kk1yjRsJ4ercMC0TBIh4b1DGjeJABOu/OSAlWdUR4iIqLqYMEiIqJaV3JI38Ul6mx2IQptTs92SoUMIYF6NAzSo8PN9dEwUI8GQXo0rKeHSXfpxVo5UkRERL7migqWy+WCEAL79u1DVFQU1Gp1beciIqJrzIVD+govKlGXHtIX5KdBwyA9botsgIaB7gLVIEiP+n5ajj4REdE1rdKC9dJLLyE0NBT//PMPDh8+jPr162PRokV1kY2IiHzMxYf0lS5Rlz2kr557VKpBoA4NgvTQcNY6IiK6TlVasPbs2YPJkycjPj4eycnJ+Pe//10XuYiIyAtcLoE8qx05ZhtyzDbkWty3liIn0jLMOJtdUO4hfY3qGTyH9JWMRpV3SB8REdH1rtKC5XK5cPDgQTRp0gR2ux3Z2dl1kYuIiGpYoc3pKUyly1Pp+3lWO8RFM5Ur5DIE+WkRHKB1H9IXVDwaxUP6iIiILlFpwbr77rsxb948LFiwAC+99BIeeuihushFRERXqGTUqbLyVGSXLvlevUaJQJMGASYNGtc3IsCkQaBJg0CjxrPepFchKNDAySSIiIiuQKUF64EHHsCQIUPwzz//YMKECdDr9XWRi4iIUHbUyXNrtiOn1Lo8ix2ui4adFHIZ/I1qBBo1uKm+AZHhQZ7CVLo88VwoIiKimlVpwfrmm2+wYsUKSJKEAQMGQCaT4cknn6yLbEREPs3lEnA4XXBILjglFxzOC7cOyQWn51aUWS69nVMqvU5AADiXXVCFUSeDZ9QpwKj2jD6ZDGrIef4TERFRnau0YP33v//F2rVr8cgjj+DJJ5/Efffdx4JFRNccp+SeQjwzrxDnc4tQ4HAh31x0UdERl5Sg0sslJckpuYvVxaNGV0upkEOllEGlkEOjVsJPr6p41MmogUbNUSciIiJfVWnBksvlUKvVkMlkkMlk0Ol0dZGLiKhKXC6BXIsNmbmFOJ9X5Lk9n1uIzLwi5JptKF2H5DJApVRAqZBBqZRDpZBDVXxbsqzTKKHSlyzLoFLKoVTIiwvRhe9RlrpVKmVQKRSewqRUltqmvO0VsjIz7fHCuURERNe2SgtWly5dMHHiRGRkZGDWrFlo165dXeQiIipDCAFzoQPnc4twPq/wkgKVlVdU5hpMMgABJg2C/bVo0zQQ9f21CA7QeW6bNgmEOb/Qe2+IiIiIrkuVFqyJEydiy5YtuOWWW9CiRQvExMRc0RMfOHAAixcvRnJyMo4fP46EhAQIIdC6dWskJCRAoVBg7dq1SElJgVKpxBNPPIGYmBgUFRVh8uTJyMrKgsFgwKJFixAUFIT9+/cjMTERCoUC0dHRGDduXLXfPBH5lkKbs0xpOl8yGpXnvrVddD6SUadCcIAWTRuY0LlVMIL9dagfoEWwvw5BflqolPIKX0vBqcWJiIioFlRasHJycrBjxw6cPHkSeXl56NKlC0wm02W/Z+XKldiwYYPncMKlS5di4sSJ6Nq1K6ZNm4YffvgBHTp0QHJyMj7++GPYbDbExcWhR48eWLNmDSIiIjB+/Hhs3LgRy5cvx8yZMzF79mwkJSUhNDQUY8eOxeHDhxEZGVkznwIR1QmH04Ws/LIFqnSRshQ6ymyvUSsQ7O8uTG2aBpYpUPX8tdBpKv0VRkRERFSnKv3rZOrUqYiJicHQoUPx66+/YurUqVi+fPllvycsLAxJSUmYMmUKACApKQkKhQJ2ux2ZmZmoV68eDh48iI4dO0KtVkOtViMsLAxHjx7Fnj178OijjwIAevXqheXLl8NiscButyMsLAwAEB0djZ07d1ZasBQKGQICfGdaeYVC7lN5SjBX1VzvuYQQkIpnx7M7JPets/jW4YLDKcHuuHSdZzuHC3Zn8XZOF2x2CRnZBcjILkCOuajMRWyVCjmCA3VoEKhHRNNAhAS6L15bcmvSq8qcn1STrvefY01jrqphrqphrqphrqphrqphruqrtGDZbDbExsYCAFq3bo1vvvmm0ift378/0tPTPcsKhQKnT5/G6NGjYTQa0axZM6SlpZUZCTMYDLBYLLBYLJ71BoMBZrMZFosFRqOxzLZpaWmV5pAk4VMni/vqyevMVTW1lat0sXFK7pnqnGWm/76wXPrxku1VaiXyzbYLM94Vlx5H6VnwLlp2llq2OyTP+upOjqeQuyeEUCnl0KrdU4q3CQtA/VLnQNX31yLApKlwKnGXw4m8PGf1glzGjbZ/VRdzVQ1zVQ1zVQ1zVQ1zVQ1zXbng4PKP6quwYJ08eRIAEBgYiK+++gpdunTBwYMH0aRJk6sK0LhxY3z77bf46KOPsHDhQvTr1w9Wq9XzuNVqhclkgtFo9Ky3Wq3w8/Mrs670eqK6ZLNLSM0wI+doJnLzCz3lpmwpurj4XL4UlX28Zqb8BtwTPKhUpWbGU8qhUircy8Xr9RrlhcfKbFeyrChnXXnbldq2eBY9hfzCuU+++AuRiIiIqLZUWLBmzZrlub969WqsWbMGQoirOlzn8ccfx7Rp0xAeHg6DwQC5XI6oqCi88sorsNlssNvtOHHiBCIiItCpUyds3rwZUVFR2LJlCzp37gyj0QiVSoVTp04hNDQU27Zt4yQXVKuckgvpmRacPGPGyTP5OHkmH/+ct5Y7sqOQyzzTbZdM4a1UXlhWFT+mUak8j6kUMig8j7lLiVJ+YXrwss/lnu5bUeq5lEp5qe3d2wYFGVBotUGllEMhl9XaoXVEREREVLEKC1ZycrLnfk5ODtLS0tCkSRMEBQVV+UXGjh2LadOmQaVSQafTYf78+QgODkZ8fDzi4uIghMCECROg0WgQGxuLqVOnIjY2FiqVCkuWLAEAPP/885g0aRIkSUJ0dDTat29/FW+X6FIuIXA2qwAnz+Tj7zNmnDybj1MZFjglFwD3THXhjUzodHMwmjXyQ9ubg2EvcniKTkWHuNW1AKMGcEqVb0hEREREtUYmxOXPtvjqq6/wyiuvoEWLFvjzzz8xbtw43H333XWVr1ocDsmnDk3y1UOlbqRcQghk59s8o1Inz+QjNcOMQpu7mGhUCjRtaEKzRiY0a+SHZo38UN9fe01cCJa5qoa5qoa5qoa5qoa5qoa5qoa5qoa5rlyVz8Eq8d577+GTTz7xTELx73//+5opWETmAnuZw/z+PpOP/AL3VOAKuQyhIUbcdktDhDcyoXkjPzSqZ4Cc10ciIiIioqtUacGSyWQwGAwAAKPRCI1GU+uhiK5Goc2JUxlmnDxjxl/FZep8XhEA96QPjeob0K55PYQXj0yFhhgveyFaIiIiIqKqqrRghYWFYeHChejSpQt+/fVXz7WoiLzJ4SyZhKLkUD8zzpy3ouR41/r+WoQ38kNMp8Zo1tAPTRuaeFFaIiIiIqp1lf7FOX/+fHz00UfYsWMHWrRogWeffbYuchF5uFwCZ7ILcPKffJw86x6ZSjtn8Uxr7qdXIbyRH7q2DkGzRiaEN/KDn17t5dREREREdCOqtGA9/vjjePfdd+siC91gJJcLhTYJBUUOFNicsBY5UVjkRIHNiYIiJwodLhxLzcbfGWbY7O5JKLRqBcIbmtC3SyiaNfJDeCMT6vlpOSU5EREREfmESguWyWTCpk2bEB4eDnnxxUObNWtW68HI97lcAoV2dxkqKFWMSgpT6XWFNvd6a6n1JaWpIiqlHKEhRkS3bYTw4ln9GtbT+8y06EREREREF6u0YGVnZ+O9997zLMtkMvzvf/+rzUxUx7Lzi5CeYS4uQc4y5cha5CgzqlT6ttDmvOzzygDoNErotUroi28bBOo99/UaJXRaJQxaJfQaVZnt9FolGgSbkJdXWDcfAhERERFRDai0YCUnJyM7OxunTp1CeHg4AgIC6iAW1ZX9x8/jtXUHK3xcq1YUFx93Aarnp0VoSOkipCpTmErKkV6jglajqNZoEw/7IyIiIqJrTaUFa/Xq1Xj//ffRsmVLHD9+HE8++SSvg3Ud+WnfaQSaNIi942botUoYtCroSkaXNAoo5JzGnIiIiIjoSlVasNauXYsNGzZAo9GgsLAQDz74IAvWdSLHbMOhv7Jw779aokvrEG/HISIiIiK65lU6PFGvXj0oFAoAgFar5SGC15Hth85ACKBP51BvRyEiIiIiui5UOoIlhMDQoUPRsWNH/P7773A6nZ5rYS1ZsqTWA1LtcAmBbQfPoFVoABrVNyA3t8DbkYiIiIiIrnlXdB2sEoMHD67VMFR3jp3KxbncQgyJDvd2FCIiIiKi60alBevWW2+tixxUx7YePAOdRoHOrXjuFRERERFRTeEUcTeggiIn9vxxDt3aNIBGpfB2HCIiIiKi6wYL1g1o15EM2J0u9Gx/k7ejEBERERFdVyo8RHD69OkVftMLL7xQK2Gobmw7+A8aBxsQ3tDk7ShERERERNeVCgvWwIEDAQBr1qxBx44d0alTJxw6dAiHDh26oic+cOAAFi9ejOTkZBw5cgTz5s2DQqGAWq3GokWLkJmZiQULFni2379/P15//XX07NkTvXr1Qnh4OACgQ4cOePbZZ7F//34kJiZCoVAgOjoa48aNq8bbvnGln7Pg5BkzRt5xM2QymbfjEBERERFdVyosWD179gQA/Pe//8WYMWMAAJ07d8bo0aMrfdKVK1diw4YN0Ol0AIDExEQkJCSgTZs2SElJwcqVKzF9+nQkJycDAL766iuEhISgV69eSE1NRWRkJN54440yzzl79mwkJSUhNDQUY8eOxeHDhxEZGXl17/oGtvXgGSjkMnSPbODtKERERERE151KZxEsKCjAzp070a5dO+zbtw8Oh6PSJw0LC0NSUhKmTJkCAFi6dClCQtyz1UmSBI1GU+b5k5KS8MEHHwAADh8+jIyMDMTHx0Or1WL69OkICQmB3W5HWFgYACA6Oho7d+6stGApFDIEBOgrzVtXFAq5V/M4nBJ+/v0sbo1siNCbAnwmV0WYq2qYq2qYq2qYq2qYq2qYq2qYq2qYq2qYq/oqLViJiYl49dVXMW/ePLRo0QIvv/xypU/av39/pKene5ZLytXevXvxwQcfYNWqVZ7H1q1bhwEDBiAoKAgAEBwcjLFjx+Kuu+7Cr7/+ismTJ+P111+H0Wj0fI/BYEBaWlqlOSRJ+NQFdAMC9F7Ns/voOZgLHLitTUiZHN7OVRHmqhrmqhrmqhrmqhrmqhrmqhrmqhrmqhrmunLBweXPZ1BhwXI6nVAqlQgNDcXixYurHeDLL7/EihUr8NZbb3nKFAB8/vnneO211zzLbdu2hULhnjq8S5cuyMjIgMFggNVq9WxjtVrh5+dX7Uw3mq0H/0GgSYPI8KDKNyYiIiIioiqrsGBNnToVS5YswYABAzyTIQghIJPJsGnTpiq9yGeffYYPP/wQycnJCAgI8Kw3m82w2+1o1KiRZ92yZcsQEBCAMWPG4OjRo7jppptgMpmgUqlw6tQphIaGYtu2bZzkooqy84tw+K9s/N/t4ZDLObkFEREREVFtqLBgLVmyBADwww8/VOsFJElCYmIiGjVqhPHjxwMAunbtiqeffhonT55E48aNy2w/duxYTJ48GZs3b4ZCofBMCf/8889j0qRJkCQJ0dHRaN++fbVy3Wi2HToDASA6qlGl2xIRERER0dWpsGDdf//9FU7jnZKSUukTN2nSBGvXrgUA/PLLL+VuExUVheXLl5dZ5+/vj7feeuuSbTt06OB5PqoalxDYdvAMWocFICRA5+04RERERETXrQoL1tKlS+syB9WiP1JzcD6vCPf0au7tKERERERE17UKC1bJoXupqan4+uuvPdOznzt3DnPnzq2bdFQjth46A51Gic4Rwd6OQkRERER0XZNXtsHUqVMBuKdYT09PR25ubm1nohpUUOTAnj8ycdstDaBWKbwdh4iIiIjoulZpwdJqtXjsscfQoEEDLFy4EOfPn6+LXFRDfv49Aw6nCz3bc3ILIiIiIqLaVmnBEkIgMzMTBQUFKCgoQF5eXl3kohqy9eAZNAk2ommD8i+ERkRERERENafSgjVu3Dh89913GDJkCO644w706tWrLnJRDTiVYUbqWTN6tm9U4YyQRERERERUcyqc5KJEXl4eRo4cCblcjjvuuKMuMlEN2XrwDJQKGbpHNvR2FCIiIiKiG0KlI1g7duzA3XffjZdffhlpaWl1kYlqgMMp4efDZ9Hx5mAYdSpvxyEiIiIiuiFUOoI1a9Ys2O12bNq0CXPnzoXD4cB7771XB9GoOvb9eR7WIicntyAiIiIiqkOVjmABwMGDB7Ft2zZkZWWhe/futZ2JasDWg2dQz0+DW5oGeTsKEREREdENo9IRrIEDB6J169YYPnw4EhMT6yITVdP5vEL8fjIbg3uEQy7n5BZERERERHWl0oK1atUqBAYG1kUWqiHbD50FAES34+GBRERERER1qdJDBFmuri0uIbDt4Bm0CQ9E/QCdt+MQEREREd1QKixYZrO5LnNQDTmSmoOs/CJER3H0ioiIiIiorlVYsB5//HEAwOzZs+ssDFXf1gP/QK9RonNEsLejEBERERHdcCo8B0ur1eK+++5Damoq/vjjDwCAEAIymQwpKSl1FpCunKXQgb3HzqNX+0ZQKRXejkNEREREdMOpsGCtXLkS586dw6xZszBnzhwIIeoyF12FXb9nwCm50DPqJm9HISIiIiK6IVVYsORyORo2bIjly5fjww8/xPHjxxEeHo7Y2NgreuIDBw5g8eLFSE5OxpEjRzBv3jwoFAqo1WosWrQI9evXx/z587F3714YDAYAwPLly6FSqTB58mRkZWXBYDBg0aJFCAoKwv79+5GYmAiFQoHo6GiMGzeuZj6B68jWg/8grIERTRuavB2FiIiIiOiGVOksgrNmzcKpU6fQo0cPnD59GjNnzqz0SVeuXImZM2fCZrMBABITE5GQkIDk5GT07dsXK1euBAAcPnwYb7/9NpKTk5GcnAyTyYQ1a9YgIiICq1evxtChQ7F8+XIA7nPBlixZgjVr1uDAgQM4fPhwdd73dSf1rBmnMiwcvSIiIiIi8qJKr4OVmpqKVatWAQDuvPNOjBw5stInDQsLQ1JSEqZMmQIAWLp0KUJCQgAAkiRBo9HA5XIhNTUVs2bNwvnz5zFs2DAMGzYMe/bswaOPPgoA6NWrF5YvXw6LxQK73Y6wsDAAQHR0NHbu3InIyMjL5lAoZAgI0Feat64oFPJay/PR5hNQKeXo3z0cRr3aZ3JVB3NVDXNVDXNVDXNVDXNVDXNVDXNVDXNVDXNVX6UFy2azobCwEDqdDkVFRZAkqdIn7d+/P9LT0z3LJeVq7969+OCDD7Bq1SoUFBTgwQcfxOjRoyFJEh566CG0bdsWFosFJpP7EDeDwQCz2QyLxQKj0eh5PoPBgLS0tEpzSJJAbm5BpdvVlYAAfa3kcTglbN57Gp0iguG0O5Frd/pErupirqphrqphrqphrqphrqphrqphrqphrqphrisXHFz+aTmVFqyHHnoId999N26++WYcP34cTz/99FUF+PLLL7FixQq89dZbCAoK8pQqnc59MdzbbrsNR48ehdFohNVqBQBYrVb4+fmVWVd6PbntOZaJApuT174iIiIiIvKySgvWkCFD0KtXL6SlpaFJkyYIDAys8ot89tln+PDDD5GcnIyAgAAAwN9//40JEyZg/fr1cLlc2Lt3L+655x5kZ2dj8+bNiIqKwpYtW9C5c2cYjUaoVCqcOnUKoaGh2LZtGye5KGXrgTOo769Fm6ZV/9kQEREREVHNqbRgAUBAQICnGFWVJElITExEo0aNMH78eABA165d8fTTT2Pw4MEYMWIEVCqVZ5SsSZMmmDp1KmJjY6FSqbBkyRIAwPPPP49JkyZBkiRER0ejffv2V5XnenM+txBHUnMwNLoZ5DKZt+MQEREREd3QrqhgXY0mTZpg7dq1AIBffvml3G3GjBmDMWPGlFmn0+nw2muvXbJthw4dPM9HF2w7dAYyAD3a8fBAIiIiIiJvq3Sa9nfeeacuctBVcLkEth06g1uaBaGev9bbcYiIiIiIbniVFqzNmzdf0cyBVPd+T81Gdr4NPTm5BRERERGRT6j0EMGcnBz07NkTTZo0gUwmg0wmQ0pKSl1ko0psPXAGBq0SHW8O9nYUIiIiIiLCFRSsN954oy5yUBVZCh3Y92cm/tWhMVTKSgciiYiIiIioDlRasJRKJV566SXk5OSgf//+aNWqFRo3blwX2egydh4+C6ckeO0rIiIiIiIfUunQR0JCAu677z7Y7XZ06dIFiYmJdZGLLkMIga0HzqBpQxPCGpR/BWkiIiIiIqp7lRYsm82G7t27QyaToXnz5tBoNHWRiy4jNcOM9EwLenH0ioiIiIjIp1RasNRqNbZu3QqXy4X9+/dDrVbXRS66jK0HzkCllKPbLQ28HYWIiIiIiEqptGDNmzcPn3zyCXJycvDuu+9izpw5dRCLKmJ3SPj59wx0bhUMvVbl7ThERERERFRKpZNcNGzYEI899hj+/vtv3HzzzQgNDa2LXFSBPccyUWhzomfUTd6OQkREREREF6m0YC1fvhxbt25Fu3bt8N5772HAgAEYNWpUHUSj8mw98A/q+2vRKizA21GIiIiIiOgilRasLVu2YPXq1ZDL5XA6nYiLi2PB8pJzuYU4eioX9/RsBrlM5u04RERERER0kUrPwQoKCkJhYSEAwOFwICgoqNZDUfm2HTwDGYAe7Th7IBERERGRL6pwBOv++++HTCZDVlaW5wLDJ06cQEBAQB3GoxIul8D2Q2cQ2TwIQX5ab8chIiIiIqJyVFiwli5dWpc5qBKH/85GjtmG2Dtu9nYUIiIiIiKqQIUFq3HjxgCAgwcPYuPGjbDZbJ7HOFV73dt64B8YdSq0b1nf21GIiIiIiKgClU5yMXXqVIwZMwZ+fn51kYfKYS6wY9+f59GnUxOolJWeNkdERERERF5SacFq2rQp7r333io/8YEDB7B48WIkJyfjyJEjmDdvHhQKBdRqNRYtWoT69evjvffew8aNGwEAvXv3xrhx4yCEQK9evRAeHg4A6NChA5599lns378fiYmJUCgUiI6Oxrhx46qc6Vq183AGJJdAz/ac3IKIiIiIyJdVWrD69++PCRMmoEWLFp51lZWblStXYsOGDdDpdACAxMREJCQkoE2bNkhJScHKlSvx4IMPYsOGDfjoo48gk8kQFxeHO++8EzqdDpGRkXjjjTfKPOfs2bORlJSE0NBQjB07FocPH0ZkZOTVvOdrihACWw/+g2aNTGgSbPR2HCIiIiIiuoxKC9bq1avRt2/fKh0iGBYWhqSkJEyZMgWAe8KMkJAQAIAkSdBoNGjYsCHefvttKBQKAIDT6YRGo8Hhw4eRkZGB+Ph4aLVaTJ8+HSEhIbDb7QgLCwMAREdHY+fOnZUWLIVChoAA/RXnrm0KhbzKef5My8XpTCseu6ddrb2Xq8lVF5irapirapirapirapirapirapirapirapir+iotWP7+/hg7dmyVnrR///5IT0/3LJeUq7179+KDDz7AqlWroFKpEBQUBCEEXnzxRdxyyy1o1qwZzp8/j7Fjx+Kuu+7Cr7/+ismTJ+P111+H0Xhh9MZgMCAtLa3SHJIkkJtbUKXstSkgQF/lPF9t/wtqpRztmgbW2nu5mlx1gbmqhrmqhrmqhrmqhrmqhrmqhrmqhrmqhrmuXHCwqdz1lRaswMBAzJo1C7fccgtkMhkA9zWyqurLL7/EihUr8NZbb3kuVmyz2TBjxgwYDAbMnj0bANC2bVvPqFaXLl2QkZEBg8EAq9XqeS6r1XpDTLphc0jYdSQDnVuFQK+t9EdFREREREReVumUdE2bNkVISAjOnz+PzMxMZGZmVvlFPvvsM3zwwQdITk5GaGgoAPe5RU8++SRatWqFuXPnekrVsmXL8P777wMAjh49iptuugkmkwkqlQqnTp2CEALbtm1Dly5dqpzjWrPnj3MotEnoxcktiIiIiIiuCZUOi1zNDIKlSZKExMRENGrUCOPHjwcAdO3aFW3atMEvv/wCu92OrVu3AgAmTpyIsWPHYvLkydi8eTMUCgVeeOEFAMDzzz+PSZMmQZIkREdHo3379tXKdS3YeuAMQgJ1iAgN8HYUIiIiIiK6ApUWrAkTJkAmk8HlciE9PR1NmzbFmjVrKn3iJk2aYO3atQCAX375pdxtDh06VO76t95665J1HTp08DzfjSAjpwB/pOXi3l7NPYdmEhERERGRb6u0YH344Yee+/n5+Zg1a1atBiK3bQfPQCYDerTj4YFERERERNeKSs/BKs1kMuHUqVO1lYWKSS4Xth86g3bN6yHQpPF2HCIiIiIiukKVjmDdf//9kMlkEEIgOzsb3bt3r4tcN7TDJ7ORa7Hjgb4cvSIiIiIiupZUWrCWLl3qua/RaFC/fv1aDUTuyS1MehXat+RnTURERER0LamwYH366acVftPQoUNrIQoBQH6BHfuPn8cdnZtAqajSEZxERERERORlFRasEydOlFkWQuCTTz6BVqtlwapFO387C8kl0LP9Td6OQkREREREVVRhwXr22Wc991NTUzFt2jT861//wowZM+ok2I1ICIGtB8+gxU1+aFzf4O04RERERERURZWeg7Vq1Sq8//77mD59OmJiYuoi0w3rrzP5+Oe8Ff8e0MrbUYiIiIiI6CpUWLAyMjIwffp0+Pv746OPPoK/v39d5rohbT1wBmqVHLe2aeDtKEREREREdBUqLFiDBg2CSqXCbbfdhrlz55Z5bMmSJbUe7EZjs0v45UgGurYOgU5T6cAiERERERH5oAr/kn/99dfrMscN79c/zqHILqFnFCe3ICIiIiK6VlVYsG699da6zHHD23rgHzQI1OHmJjwUk4iIiIjoWsULLfmAs9kFOJaeh+ioRpDJZN6OQ0REREREV4kFywdsO3gGcpkMPdo18nYUIiIiIiKqBhYsL5NcLmz/7QyiWtRDgFHj7ThERERERFQNLFheduivbORZ7IiO4ugVEREREdG1jgXLy7Ye+Ad+BjWiWtTzdhQiIiIiIqqmWitYBw4cQHx8PADgyJEjiIuLQ3x8PB555BGcP38eALB27Vrce++9GDFiBH788UcAQFFREcaPH4+4uDiMGTMG2dnZAID9+/dj+PDhGDlyJJYtW1ZbsetUntWOgyeycHvbhlAq2HWJiIiIiK51tfJX/cqVKzFz5kzYbDYAQGJiIhISEpCcnIy+ffti5cqVyMzMRHJyMlJSUvDOO+9g6dKlsNvtWLNmDSIiIrB69WoMHToUy5cvBwDMnj0bS5YswZo1a3DgwAEcPny4NqLXqZ2/nYXkEujJwwOJiIiIiK4LFV4HqzrCwsKQlJSEKVOmAACWLl2KkJAQAIAkSdBoNDh48CA6duwItVoNtVqNsLAwHD16FHv27MGjjz4KAOjVqxeWL18Oi8UCu92OsLAwAEB0dDR27tyJyMjIy+ZQKGQICNDXxlu8KgqF3JNHCIHtv51Fq6aBaNMi2Gdy+RLmqhrmqhrmqhrmqhrmqhrmqhrmqhrmqhrmqr5aKVj9+/dHenq6Z7mkXO3duxcffPABVq1aha1bt8JkMnm2MRgMsFgssFgsnvUGgwFmsxkWiwVGo7HMtmlpaZXmkCSB3NyCmnpb1RYQoPfkOX46D6czLRh9V2uvZyydy5cwV9UwV9UwV9UwV9UwV9UwV9UwV9UwV9Uw15ULDjaVu75WClZ5vvzyS6xYsQJvvfUWgoKCYDQaYbVaPY9brVaYTKYy661WK/z8/Mrd1s/Pr66i14qtB/6BRqVAl9Yh3o5CREREREQ1pE5mVvjss8/wwQcfIDk5GaGhoQCAqKgo7NmzBzabDWazGSdOnEBERAQ6deqEzZs3AwC2bNmCzp07w2g0QqVS4dSpUxBCYNu2bejSpUtdRK8VRXYnfjl6Dl3bhECnqbOOS0REREREtazW/7qXJAmJiYlo1KgRxo8fDwDo2rUrnn76acTHxyMuLg5CCEyYMAEajQaxsbGYOnUqYmNjoVKpsGTJEgDA888/j0mTJkGSJERHR6N9+/a1Hb3W7D56Dja7xMktiIiIiIiuM7VWsJo0aYK1a9cCAH755ZdytxkxYgRGjBhRZp1Op8Nrr712ybYdOnTwPN+1buvBM2gYpEfLxv7ejkJERERERDWIF1+qY2eyrDienoee7RtBJpN5Ow4REREREdUgFqw6tu3gGchlMtwe2dDbUYiIiIiIqIaxYNUhp+TC9t/Oon3LevA3arwdh4iIiIiIahgLVh3a+8c55Fvt6Bl1k7ejEBERERFRLWDBqkObdqfB36BGuxZB3o5CRERERES1gAWrjuRabNjzxznc3q4hFHJ+7ERERERE1yP+pV9HrIUOBPlp0bs9Dw8kIiIiIrpe1fqFhsmtcbARb07tg7y8Qm9HISIiIiKiWsIRrDrE614REREREV3fWLCIiIiIiIhqCAsWERERERFRDWHBIiIiIiIiqiEsWERERERERDWEBYuIiIiIiKiGyIQQwtshiIiIiIiIrgccwSIiIiIiIqohLFhEREREREQ1hAWLiIiIiIiohrBgERERERER1RAWLCIiIiIiohrCgkVERERERFRDWLDqgMvlwqxZs3D//fcjPj4eqamp3o5UxoEDBxAfH+/tGB4OhwOTJ09GXFwchg0bhk2bNnk7EgBAkiRMnz4dI0eOxAMPPIBTp055O1IZWVlZ6N27N06cOOHtKB5Dhw5FfHw84uPjMX36dG/H8XjzzTdx//33495778VHH33k7TgAgE8++cTzWY0YMQLt2rVDfn6+t2PB4XDg2WefxciRIxEXF+cz+5fdbsezzz6LESNG4OGHH8bff//t7UhlfpempqYiNjYWcXFxmD17Nlwul0/kAoDvvvsOzz77rNfylCid68iRI4iLi0N8fDweeeQRnD9/3idyHT9+HLGxsRg5ciTmzJkDSZJ8IleJzz//HPfff7+XErmVznX48GH07NnT87vsyy+/9IlcWVlZeOKJJ/DAAw9g5MiRXv3/d+lcEyZM8HxWffr0wYQJE3wi15EjRzBixAjExsZi+vTpPvP76/Dhwxg2bBji4uIwb948r+aqjNLbAW4E33//Pex2Oz788EPs378fCxcuxIoVK7wdCwCwcuVKbNiwATqdzttRPDZs2ICAgAC89NJLyMnJwT333IM77rjD27Hw448/AgBSUlKwa9cuvPDCCz7zc3Q4HJg1axa0Wq23o3jYbDYAQHJyspeTlLVr1y7s27cPa9asQWFhId59911vRwIA3Hvvvbj33nsBAM8//zzuu+8++Pn5eTkVsHnzZjidTqSkpGD79u145ZVXkJSU5O1YWLt2LfR6PdauXYu//voL8+bNwzvvvOO1PBf/Ln3hhRfwzDPPoFu3bpg1axY2bdqEvn37ej3X/PnzsW3bNrRp06bOs1wuV2JiIhISEtCmTRukpKRg5cqVXvlHmYtzLV26FBMnTkTXrl0xbdo0/PDDDz7xcwTcfwSvW7cO3ryc6cW5fv/9d4wePRoPP/yw1zKVl+ull17C4MGDMXDgQPz888/466+/EBYW5vVcL7/8MgAgLy8PDz30kNf+IfLiXMuWLcNTTz2F3r1749lnn8VPP/2EPn36eD1XQkICZs6ciU6dOuHll1/G559/jrvvvrvOc10JjmDVgT179qBnz54AgA4dOuC3337zcqILwsLCfOKPpdIGDBiA//znP55lhULhxTQX3HnnnZg3bx4A4J9//kH9+vW9nOiCRYsWYeTIkQgJCfF2FI+jR4+isLAQDz/8MB566CHs37/f25EAANu2bUNERASeeuopPP744/jXv/7l7UhlHDp0CMePH/f6v0qXaNasGSRJgsvlgsVigVLpG/8ud/z4cfTq1QsA0Lx5c6+PrF38u/Tw4cO49dZbAQC9evXCjh07fCJXp06dMGfOHK9kKe3iXEuXLvWUPkmSoNFofCJXUlISunbtCrvdjszMTNSrV88ncuXk5GDx4sWYMWOGV/KUuDjXb7/9hp9++gkPPPAAZsyYAYvF4hO59u7di4yMDIwaNQqff/65579Nb+cqkZSUhAcffNBr/w+/OFebNm2Qm5sLIQSsVqvXfu9fnCsjIwOdOnUC4P5dtmfPHq/kuhIsWHXAYrHAaDR6lhUKBZxOpxcTXdC/f3+f+YOphMFggNFohMViwdNPP41nnnnG25E8lEolpk6dinnz5qF///7ejgPAfWhZUFCQp8T7Cq1Wi0ceeQTvvPMOnn/+eUyaNMkn9vucnBz89ttvePXVVz25vPkvwBd788038dRTT3k7hoder8fp06dx1113ISEhwWcOJ27Tpg1+/PFHCCGwf/9+ZGRkePXwrYt/lwohIJPJALh/p5nNZp/INXDgQE8ub7o4V8kflnv37sUHH3yAUaNG+UQuhUKB06dPY9CgQcjJyUGzZs28nkuSJDz33HOYMWMGDAaDV/KUlwsAoqKiMGXKFKxatQqhoaF4/fXXfSLX6dOn4efnh/feew+NGjXCypUrfSIX4D58cefOnZ4jGLzh4lzh4eFITEzEXXfdhaysLHTr1s0ncoWGhuKXX34B4D6qqLCw0Cu5rgQLVh0wGo2wWq2eZZfL5XOlxtecOXMGDz30EO6++24MHjzY23HKWLRoEb755hskJCSgoKDA23Hw8ccfY8eOHYiPj8eRI0cwdepUZGZmejsWmjVrhiFDhkAmk6FZs2YICAjwiVwBAQGIjo6GWq1G8+bNodFokJ2d7e1YAID8/Hz89ddfuO2227wdxeO9995DdHQ0vvnmG3z22WeYNm2a5/BPb7rvvvtgNBrx0EMP4ccff0RkZKTPjHYDgFx+4X+vVqvVJw739HVffvklZs+ejbfeegtBQUHejuPRuHFjfPvtt4iNjcXChQu9HQeHDx9Gamoq5syZg4kTJ+L48eNITEz0diwAQN++fdG2bVvP/d9//93LidwCAgI8h7j16dPHp44k+vrrrzFo0CCf+v2VmJiIVatW4euvv8bQoUN9Yr8HgAULFuDNN9/E2LFjUa9ePQQGBno7UoVYsOpAp06dsGXLFgDA/v37ERER4eVEvu38+fN4+OGHMXnyZAwbNszbcTw+/fRTvPnmmwAAnU4HmUzmE78QV61ahQ8++ADJyclo06YNFi1ahODgYG/Hwrp16zy/lDMyMmCxWHwiV+fOnbF161YIIZCRkYHCwkIEBAR4OxYAYPfu3bj99tu9HaMMPz8/mEwmAIC/vz+cTqdXR4pKHDp0CJ07d0ZycjLuvPNOhIaGejtSGbfccgt27doFANiyZQu6dOni5US+7bPPPvP8HvOln+Xjjz/umUDFYDCUKc7eEhUVhY0bNyI5ORlLly5Fy5Yt8dxzz3k7FgDgkUcewcGDBwEAO3fuRGRkpJcTuXXu3BmbN28G4P4927JlSy8numDnzp2ew519hb+/v+fIq5CQEJ+YcAlwnxO8YMECvPXWW8jNzUWPHj28HalCHEapA3379sX27dsxcuRICCGwYMECb0fyaW+88Qby8/OxfPlyLF++HID7REdvT+DQr18/TJ8+HQ888ACcTidmzJjhtfMErgXDhg3D9OnTERsbC5lMhgULFvjEyG1MTAx2796NYcOGQQiBWbNm+URRBoCTJ0+iSZMm3o5RxqhRozBjxgzExcXB4XBgwoQJ0Ov13o6Fpk2b4tVXX8W7774Lk8nkM/+CX2Lq1KlISEjA0qVL0bx5c585pNgXSZKExMRENGrUCOPHjwcAdO3aFU8//bSXkwFjx47FtGnToFKpoNPpMH/+fG9H8mlz5szBvHnzoFKpUL9+fc95y942depUzJw5EykpKTAajViyZIm3I3mcPHnSp/5RAXBPhjNhwgQolUqoVCqf+Tk2bdoUY8eOhU6nQ7du3dC7d29vR6qQTPjSyQdERERERETXMO+PdRMREREREV0nWLCIiIiIiIhqCAsWERERERFRDWHBIiIiIiIiqiEsWERERERERDWEBYuIiIiIiKiGsGAREREAYNeuXejSpQvOnDnjWbd48WJ88sknV/2c6enpGDFiRE3Eu4QkSXjkkUcQGxuLvLy8WnmN8tTme/KWESNGID093dsxiIiuCyxYRETkoVKpMH36dFwLl0jMzMxETk4O1qxZA39/f2/HISIiAgAovR2AiIh8x2233QaXy4VVq1bhwQcf9KxPT0/HxIkTsXbtWgDuEY+lS5di/fr1SE1NRU5ODvLy8hAXF4dvv/0WJ0+exKJFi1C/fn1kZ2fj8ccfR3Z2Nnr37o2nnnoKZ86cQUJCAmw2GzQaDebNmwdJkvDEE08gICAAvXr1wpgxYzyvv2HDBrz//vtQq9UIDw/H3LlzkZCQgL///huzZs3C3LlzPduuWrUKn376KeRyOTp16oSpU6fi2LFjWLhwIVwuF/Lz8zFz5kx06tQJffv2RceOHZGamorbbrsNZrMZBw8eRLNmzfDSSy9h2rRpEELgzJkzKCgowKJFi6DRaDyv9csvv+Dll1+GQqFAaGgo5s6di/T0dEyfPh1KpRIKhQIvvvgiGjRo4PmepKQk7Nu3DwUFBUhMTMSOHTvwxRdfQCaTYeDAgXjooYcwbdo0KJVK/PPPP7Db7Rg4cCB+/PFHnDlzBsuXL0dYWBgWLlyIPXv2AAAGDRqEuLg4DBw4EJ999hn0ej3efvttKJVK9O/f/5LPulGjRnj55ZexdetWNGzYEDk5ObW2TxER3Wg4gkVERGXMmTMH7733Hv7+++8r2l6r1eKdd95Bv379sHnzZrzxxhsYO3YsNm7cCAAoKCjASy+9hDVr1mDr1q04evQoFi1ahPj4eCQnJ+ORRx7B4sWLAbhHpd55550y5SonJwdJSUl4//33sWbNGphMJnz44YeYPXs2WrZsWaZcAcAnn3yC5557Dh9++CFCQ0PhdDpx/PhxTJ06Fe+99x5Gjx7tOezx9OnTeOaZZ/DBBx/gf//7H+Li4vDRRx9hz549yM/PBwCEhobif//7H8aPH4+XXnrJ8zpCCCQkJGDZsmX44IMP0KBBA6xfvx47duxAZGQk/vvf/+Lxxx8v9/DF5s2bIyUlBUIIfPnll1i9ejVWr16N77//Hn/99RcAoHHjxnj33XfRvHlzpKenY+XKlejXrx9++OEH/Pjjj0hPT8fatWuxevVqfPHFF/jrr7/Qr18/fPvttwCAL7/8EnfffXe5n/WxY8ewe/durFu3Di+++CKsVusV/ayJiKhyHMEiIqIyAgMDMWPGDEybNg2dOnUqd5vShxDecsstAACTyYSWLVsCAPz9/WGz2QAArVu3hslkAgC0a9cOJ0+exLFjx/Dmm2/i7bffhhACKpUKANCkSROo1eoyr5WWloaWLVvCaDQCALp27Ypt27bhX//6V7nZXnjhBbz77rtYvHgxOnToACEEQkJCsHz5cmi1WlitVs9zBQQE4KabbgIA6PV6T36TyeTJf9tttwEAOnbsiAULFnheJzs7G+fOncMzzzwDACgqKkKPHj3wxBNPYOXKlXj00UdhMpkwYcKESzI2a9YMAHDs2DH8888/GDVqFAAgLy8Pp06dKvO5+vn5oXnz5p77drsdJ06cQJcuXSCTyaBSqdC+fXucOHECw4cPx5w5c9C8eXOEh4cjMDCw3M/6+PHjaNu2LeRyOYxGIyIiIsr9LImIqOo4gkVERJfo06cPmjVrhvXr1wMANBoNsrKyIEkS8vPzy0yIIJPJLvtcJ06cgNVqhdPpxMGDB3HzzTejefPmmDRpEpKTk/H888+jf//+AAC5/NL/LTVp0gQnTpxAQUEBAPdheSUFpTxr167F888/jw8++ABHjhzBvn37kJiYiKeffhqLFi1CRESEpyBWlh0ADh8+DADYu3cvbr75Zs/6wMBANGzYEMuXL0dycjIef/xxdOvWDZs2bULnzp3x/vvvY8CAAXj77bcvec6S99m8eXO0bNkS//vf/5CcnIx7773XU3Yul61FixaewwMdDgf27duHpk2bIjw8HEIIvP322xg+fLjnNS7+rJs1a4aDBw/C5XKhoKAAx48fr/RzICKiK8MRLCIiKtdzzz2Hn3/+GQAQHByMHj16YNiwYQgLC0PTpk2v+Hn8/f0xYcIEZGdnY+DAgWjZsiWmTp2KOXPmwGazoaioCM8991yF3x8UFITx48fjoYceglwuR1hYGCZNmoTMzMxyt2/VqhWGDRuGwMBANGjQAO3bt8eQIUPw5JNPol69elU+52jLli3YtGkTXC4XXnjhBc96uVyO5557DmPHjoUQAgaDwXO43eTJk5GUlAS5XI7p06dX+NytW7dG9+7dERsbC7vdjqioqDLna1UkJiYGv/zyC+6//344HA4MGDAAkZGRAIBhw4bh1Vdf9Yy8lfdZt2nTBgMGDMCwYcMQEhKCevXqXfHnQURElycT18JUUURERF4wbdo0DBw4EL169fJ2FCIiukbwEEEiIiIiIqIawhEsIiIiIiKiGsIRLCIiIiIiohrCgkVERERERFRDWLCIiIiIiIhqCAsWERERERFRDWHBIiIiIiIiqiEsWERERERERDWEBYuIiIiIiKiGsGARERERERHVEBYsIiIiIiKiGsKCRURUgf379yM+Ph6DBw/GoEGD8Oijj+LPP/+sk9du1aoVsrOz6+S1fMmhQ4fQp08fb8e4RHx8PL7++mtkZGRg5MiR5W4zd+5cJCUl1crr79q1C4MGDaqV577YjbrvERHVFKW3AxAR+SK73Y7HHnsM7777LiIjIwEAn332GcaMGYNNmzZBoVB4OSF5Q4MGDZCSkuLtGERE5MNYsIiIylFYWAiz2YyCggLPuiFDhsBoNEKSJMhkMixYsAAHDhyA1WqFEALz589H586dMW3aNGi1Whw7dgxZWVno06cPAgIC8OOPPyIzMxPz589H9+7dMW3aNGg0Ghw9ehRZWVno0aMHZs6cCZVKVSbLRx99hDVr1sDlciEgIAAJCQlo0aIFfv31VyxcuBAulwsA8Nhjj6F///5lvnfXrl1ITEyEXq+H1WrFxx9/jG3btmHFihVwOBzQarWYOnUqOnbsiKSkJJw6dQoZGRnIzMxEZGQkunXrhk8//RTp6emYPHkyBg0aBIfDgYULF2Lnzp1QKBSIiorC9OnTsX//fixatAiff/45ACA/Px933HEHvv/+exQVFWHu3Lk4c+YMHA4H/u///g+PP/44AGD16tV4//33YTQaERERUe7PY+nSpbBarUhISAAAbN68GcuWLcOaNWswb9487N27FyqVCk2aNMELL7wAg8FQ4c925MiRGD16tOezeumllwAATz31FObMmYPU1FTk5ubCYDBg8eLFaN68ued709PTMXjwYOzbtw8WiwXPPfccjh49ipCQECgUCnTu3PmS10tKSkJqairOnj2LzMxMtG7dGomJiTAajejTpw+ioqLwxx9/YOLEiQgPD8fcuXORm5sLmUyGhx9+GEOHDgUAFBQU4Omnn0Zqair8/Pwwd+5cNGvWDHa7HYsXL8bu3bshSRJuueUWzJw5E0ajEatXr0ZKSgpUKhU0Gg3mzp2Lli1bVvjZlFZQUFDh5xEfHw9/f3/89ddfiI2NRa9evTBjxgzk5eUhODgYQggMGTIE9957L/bu3YvFixejsLAQcrkc48aNQ0xMzCWv17ZtW9xxxx04evQoFi9ejD/++AMffvghHA4H8vLyMGbMGMTFxeGTTz7Bd999B7lcjtTUVGi1WixatAgtWrRAampqtXMQEVWbICKicr377rsiKipK9OnTR0yaNEl89NFHoqCgQAghxN69e8X48eOFJElCCCHefPNN8dhjjwkhhJg6daoYPny4sNvt4ty5cyIiIkL873//E0II8d5774nRo0d7ths6dKiwWCzCZrOJBx54QCQnJwshhIiIiBBZWVli165dIi4uzvO6W7duFQMGDBBCCPHQQw+JL774QgghxJEjR8ScOXMueQ8///yzaN26tUhPTxdCCHHy5EkxaNAgkZ2dLYQQ4tixY6JHjx7CarWK1157TcTExIj8/HxRWFgounbtKl544QUhhBDfffed6NevnxBCiFdffVWMGzdO2O12IUmSmDZtmkhISBAul0vExMSIgwcPCiGEWLVqlXj22WeFEELEx8eLTZs2CSGEKCoqEvHx8WLjxo3i999/F927dxfnzp0TQgiRkJAgYmJiLnkfp06dEt26dRM2m00IIcR//vMfsXbtWrF7924xYMAA4XK5hBBCvPjii2LPnj2X/bmuW7dOjB07VgghhNPpFNHR0eLkyZPiq6++EvPmzfNsl5CQIObOnSuEEOLBBx8UX331lUhLSxMdOnQQQgiRmJgopkyZIlwul8jKyhK9evUSr7322iWv99prr4levXqJzMxMIUmSmDhxoli4cKEQQoiYmBixbNkyIYQQDodD3HHHHeKbb74RQghx9uxZ0bNnT7F3717Pz7HkvaWkpIhhw4YJIYRISkoSCxcu9HwGS5YsEbNnzxZOp1NERkaKjIwMIYQQ69evFykpKZf9bIS4sO9V9nlMnz7d89iIESPEqlWrhBBCHD9+XLRv3158/PHHIjc3V/Tr10+kpaV53lOvXr3E6dOny33d9evXCyGEsFgsYsSIEZ79dN++fZ7P/eOPPxadO3cWZ86cEUIIMXfuXDFlypQay0FEVF0cwSIiqsDo0aMxfPhw7N69G7t378bKlSuxcuVKrFu3Dh07doS/vz9SUlKQlpaGXbt2lRk1iYmJgUqlQnBwMPR6PXr27AkACAsLQ25urme7e+65x/N9d999NzZt2oQHH3zQ8/hPP/2E1NTUMuf95OfnIzc3F3fddRfmzp2LH374AbfffjsmTpxY7vto1KgRGjduDADYvn07zp07h1GjRnkel8lkOHXqFADg9ttvh8lkAgCEhISUm3vLli2YMGGCZ6QtPj4eTz31FGQyGe677z6sX78e7dq1wyeffIIpU6agoKAAu3fvRl5eHl599VUA7tGRo0eP4uzZs+jRoweCg4MBAPfffz+2bdt2yXsIDQ1Fq1at8MMPP6B79+74+eefkZiYCEmSoFAoMHz4cERHR6N///6Iioq63I8VAwcOxIsvvojMzEz8/vvvCA8P93yFhoYiOTkZqamp+OWXX9CxY8cKn2fnzp2YMWMGZDIZgoKC0Ldv3wq3HTBgAOrXrw8AGDZsGBYsWICpU6cCALp06QIA+Pvvv2Gz2dCvXz8A7sMR+/Xrh61bt6Jbt25o1aoVOnXqBMC938yZMwdmsxk//fQTzGYzduzYAQBwOByoV68eFAoFBgwYgJEjR+Jf//oXoqOj0bt378t+NhdnvtznUZI7Ly8PBw8exAcffAAAaNGiBW677TYA7vMYMzMz8dRTT3m+TyaT4Y8//sBNN910yWuWPKfBYMAbb7yBzZs34++//8bRo0fLjCZHRkaiYcOGAIBbbrkF3333XY3mICKqDhYsIqJy7NmzB/v27cOjjz6KmJgYxMTEYOLEiRg0aBC2b98OrVaLxMREjB49GnfccQeaN2+ODRs2eL5frVaXeT6lsvxft6XP5RJCQC4vO/eQy+XC3XffjcmTJ3uWz507B39/f4wcORIxMTHYvn07tm7dimXLluHrr7+GRqMp8xx6vb7M83Xv3h2vvPKKZ92ZM2cQEhKC77777opyu1wuyGSyMssOhwOAuzzcc889GD58OMxmM2699VZYLBYIIZCSkgKdTgcAyM7OhkajwYcffgghRLmfx8VGjBiBTz/9FFlZWbjzzjs9xfSzzz7D3r178fPPP+OZZ57BI488ggceeKDC59HpdOjfvz+++OIL7Nu3D8OHDwfgPlRx7dq1eOCBBzB48GAEBAQgPT29wucBcMXZSz/mcrnK/JxLfj4lh55e/PxOpxMALtk3ZDIZlEolXC4XZsyY4SlPVqsVNpsNALB48WIcO3YMO3bswFtvvYXPPvvMU3IrU9nnUZK75L2V91lIkoQWLVrgo48+8jyWkZGBoKCgcl+z5DnPnj2L+++/HyNGjEDnzp0xYMAA/Pjjj57ttFptmc9BCFGjOYiIqoOzCBIRlSMoKAgrVqzAr7/+6lmXmZkJi8WCiIgIbN++HTExMYiLi0Pbtm3x/fffQ5KkKr/OV199BbvdDpvNhvXr119yTkh0dDQ2btyIc+fOAQDWrFmDf//73wDc5xIdOXIE9957L+bNm4f8/HxkZmZe9vW6d++O7du348SJEwDc5zINGTIERUVFV5y5Z8+eWLNmDRwOB1wuF1atWoUePXoAcI+6REVFYdasWRg2bBgAwGg0okOHDvjvf/8LwD0CFxsbi02bNqFHjx7Yvn07zp49CwBYv359ha/bt29fHD58GGvXrsWIESMAAD/++CNGjRqFjh07Yvz48Rg6dCh+++23St/DiBEjsH79euzdu9dzLta2bds85bBZs2b44YcfLvsz7dmzJ9atWweXy4W8vDxs2rSpwm03bdoEs9kMl8uFtWvXlnvuT/PmzaFUKvHtt98CcBeAb775BrfffjsA4I8//sCRI0cAAB9++CE6d+4MnU6H6OhorFq1Cna7HS6XCwkJCVi6dCmys7PRu3dvBAQEYNSoUXjmmWdw6NChSj+bElf6eRiNRnTq1AmffPIJACAtLQ07d+6ETCZDhw4dkJqait27dwMAjhw5gv79+yMjI+Oyr/3bb78hKCgITz75JKKjoz3l6nI/j9rIQUR0NTiCRURUjmbNmuH111/Hyy+/jLNnz0Kj0cBkMmHBggVo3rw5Ro4ciWeffRaDBw+G0+lEjx498O2333omnLhSWq0WcXFxyM/PR//+/XHfffeVeTw6OhpjxozBww8/DJlMBqPRiGXLlkEmk2HSpElYsGABXnnlFchkMowbNw5NmjS57Ou1bNkSc+fOxcSJEyGEgFKpxIoVKy47KcTFnnjiCSxatAhDhw6F0+lEVFSUZ/IJABg+fDj+85//YMWKFZ51ixcvxrx58zB48GDY7XYMGjQIQ4YMAQBMnjwZ//73v2EwGC57eJ9arcbAgQOxY8cOz3a9evXCli1bMGjQIOj1evj7+2PevHkAgOeeew5t27ZFbGzsJc/Vtm1bzyF0JSN+Dz/8MGbNmoV169YBADp06IBjx45VmGf8+PGYPXs27rrrLgQFBVU4QQcA1K9fH2PGjEFOTg66du3qmeCjNJVKheXLl2P+/PlISkqCJEl46qmncNttt2HXrl1o3rw5li1bhrS0NNSrVw8LFy4EADz55JNYtGgR7rnnHkiShDZt2mDatGkwGo144oknMGrUKGi1WigUCsyfPx+Au6j/9ttvSExMrDBzVT6PRYsW4bnnnsPq1avRoEEDNGnSBFqtFkFBQXjttdfw4osvwmazQQiBF198sdL9tEePHli3bh0GDBgAmUyGW2+9FUFBQUhNTb3s99V0DiKiqyETpcfSiYiozkybNg0333wzHnnkEW9HoVqUlJSEnJwczJo1y9tRPCwWC+bPn+8padW1YsUK9OvXDy1atIDZbMaQIUOwcuXKK56xsKb4Sg4iurFxBIuIiOgGc/ToUYwZM6bGni88PBwTJkyAXC6HJEkYM2aMV0qNr+QgohsbR7CIiIiIiIhqCCe5ICIiIiIiqiG1VrAOHDiA+Ph4AMDhw4cxbNgwxMXFYd68eZ6TwNeuXYt7770XI0aM8MwQVFRUhPHjxyMuLg5jxoxBdnY2APc1LIYPH46RI0di2bJltRWbiIiIiIjoqtVKwVq5ciVmzpzpuQ5HQkICZsyYgdWrV8NoNOLzzz9HZmYmkpOTkZKSgnfeeQdLly6F3W7HmjVrEBERgdWrV2Po0KFYvnw5AGD27NlYsmQJ1qxZgwMHDuDw4cO1EZ2IiIiIiOiq1cokF2FhYUhKSsKUKVMAuK/lUXL1+U6dOmHTpk0wGo3o2LEj1Go11Go1wsLCcPToUezZswePPvooAPf0u8uXL4fFYoHdbkdYWBgA97TFO3fuRGRk5GVzuFwCklS1KZNrk0IhgyTxlDe6etyHqDq4/1B1cR+i6uD+Q9Xhi/uPSlX+BeZrZQSrf//+UCovdLfQ0FD88ssvANwXhSwsLITFYoHJZPJsYzAYYLFYyqw3GAwwm82wWCwwGo1ltjWbzVeQxLd+CIDM2wHomsd9iKqD+w9VF/chqg7uP1Qd187+UyfTtC9YsACJiYl4++230a5dO6jVahiNRlitVs82VqsVJpOpzHqr1Qo/P79yt/Xz86v0dSVJIDe3oObf0FUKCND7VB669nAfourg/kPVxX2IqoP7D1WHL+4/wcGmctfXySyCmzdvxoIFC/DWW28hNzcXPXr0QFRUFPbs2QObzQaz2YwTJ04gIiICnTp1wubNmwEAW7ZsQefOnWE0GqFSqXDq1CkIIbBt2zZ06dKlLqITERERERFdsToZwWratCnGjh0LnU6Hbt26oXfv3gCA+Ph4xMXFQQiBCRMmQKPRIDY2FlOnTkVsbCxUKhWWLFkCAHj++ecxadIkSJKE6OhotG/fvi6iExERERERXbHr+kLDDofkU0OJvji0SdcW7kNUHdx/qLq4D1F1cP+h6vDF/aeiQwTrZASLiIiIiIiuHy4hIEkCkssFp+SeudtZatkpuSC53Ns4JRecJeudLjicLticEhwOF+xOCXaHe53dKcHudMHukIqX3fftTheMOhUeGxIJo07l7bdeKRYsIiIiIiIvk1yuMkXD4XR5SoajuGSUfqxk2eF0FxlAQAh38YEA3Dfude4vAYHSt+5LGjklF5yS+3lKipFDcsHpLF5fXIpKtitdnmqSWimHSimHWqUovq+AWiWHWimHv0GNkCA9FPJrYyZBFiwiIiIiogo4nC4U2p0osjlRZJdQaHOi0C6hqNxbZ5nS43C6IBWXFKm4uEiSKL4tu746J+3IAMhkMshkKP6SedZBBrh7iQwl/aRkW7lMBqVCDqVSDpWi9H05dGollAoZVEo5FHI5VMrixxXy4nUXlhUl3yuXee4r5HIoPfdlnu1UCjlUKjnUpQqUUiF3Z70MXzxEsCIsWERERER0XXE4JRQUOVFQXIrcXxfdt126vtCz3ul5zHkFF7eVAdBqlNCqFVCrFFApZFAo3EVFqZDBoFIUl5ELpaTM/eLyolYqoCoZybloFEelVHhGeUpGekruyyspJ1S3WLCIiIiIyCuEEHAJAadTeM7RkS46FM0huVBoc3oKU2HxrbXIiYIiR5l1Jds4nK4ren2NWgGtWgGt2l2OdGoF6vtrodUooFMrPbe64vKkVSuh0yg8yzqNEjq1EmpV5SMwdONgwSIiIiKiKpNcLlgLnbAUOmAtcsBS6P4qWee+X7y+yOGe2MAhXZj0oLhMXc2RcQq5DDqNEnqtEgatEnqNEoF+WuiL15XclpSkkgJVukxp1AqO/FCtYMEiIiIius65hIC5wIHs/CLkmG0wF9g9kxqUTGhQZmKDkuWSUaTiZYfThYIiByyFThTanBW+nkIug0GnglGnglGrREiADn5GDYTLBYVCDqW89CFyJefnlLOueLsLpUkFvYYjRuTbWLCIiIiIrmEXlyfPrdmGnPwiZJttyLXYKj2XSFU82YCqeGKD0hMelNzqNUo0qqeHQVtcnnQqGHTKC/eL12vViksK0LU0SQFRdbBgEREREdUwlxCwXTy5Qslsc/YLs9EV2SXYHBJcLgGXS0AquRVll0uvK1kvuQTyrfZyy5NCLkOgSYMgPy1aNvb33HffauCnV3tKU8mMcBwRIqoZLFhEREREFRBCwOaQYC5wFH/ZYSm8cN9c4ChetntmrCu0OWGzS1d0bpFCLoNapYBCLoNCLoNcLoNcduF+6XWll90zzgEhAZeWp0CTFia9iucXEXkJCxYRERFd14QQsDsvzERXaHN/FdjKzkpX8ri5sGx5qmhGOoVcBpNeBZNeDaNOhUCTxjNVd+kZ6LRqBbQaJXQlEyyUWq9S8lwiousNCxYRERFdMxxOl2fEqGSmupIiZClwwFxoL57VrmxxklyXH0+Sy2TQaRTQa5Uw6tQIMGoQGmKESaeGSa+CUa/y3C8pVeWdZ0RExIJFREREtUJyuZBrdheekhno3F/Shftl1pddtjul4im/L4wmFdmlCl9Pr1EWFyEV/PRqNAzSu6fy1rivXaTXKKErmY1OoyouVO5bjYpliYhqBgsWERERVVnpmeuy890z12Wbi+8X3+ZabBBVvMiRWumedKFkAgajzj161DBID6NO7SlQRp17JMn9uBoGrRJKhbx23iwRURXUWsE6cOAAFi9ejOTkZBw5cgSzZ8+GQqFAeHg4EhMTIZfLsXbtWqSkpECpVOKJJ55ATEwMioqKMHnyZGRlZcFgMGDRokUICgrC/v37kZiYCIVCgejoaIwbN662ohMREd0whBBwOF3u2e1sThTanSi0ue8X2aXiZfc6q82JjCyrp0RdPHOdSilHUPGEC7c0DUSgnxb1/DQw6dWXFCeVsuRLAZVCDrWKM9kR0fWhVgrWypUrsWHDBuh0OgDAsmXL8NRTT6F379549tln8dNPP6Fdu3ZITk7Gxx9/DJvNhri4OPTo0QNr1qxBREQExo8fj40bN2L58uWYOXMmZs+ejaSkJISGhmLs2LE4fPgwIiMjayM+ERHRdcVS6MDR1BwcSc1BWqbFXaRsF6YLr+z8JKB42m8/LQKMaoQ3MqFTq2DU89N6ClWgnwYmnYoFiYhueLVSsMLCwpCUlIQpU6YAANq0aYPc3FwIIWC1WqFUKnHw4EF07NgRarUaarUaYWFhOHr0KPbs2YNHH30UANCrVy8sX74cFosFdrsdYWFhAIDo6Gjs3LmTBYuIiKgcNruEP9Nz8XtqDo78nYNTGWYIABq1AuENTAgO0EGnUV6Y6a6cGe50mktnuwsMNPBCsURElaiVgtW/f3+kp6d7lsPDwzF37lysWLECJpMJ3bp1w9dffw2TyeTZxmAwwGKxwGKxeNYbDAaYzWZYLBYYjcYy26alpVWaQ6GQISBAX4PvrHoUCrlP5aFrD/chqg7uP9cvp+TCn2m5OHj8PA4dP49jaTlwSgJKhRytwgJwf98IRLWsj5ZNAqp1nhL3IaoO7j9UHdfS/lMnk1wkJiZi1apVuPnmm7Fq1SosXLgQ0dHRsFqtnm2sVitMJhOMRqNnvdVqhZ+fX5l1pddXRpKET/1LW0CA3qfy0LWH+xBVB/ef64dLCKSfs+D3v92H/R1Ly4XNIUEGIKyhCX27hKJNeCBubhIAjUrh+T6Luahar8t9iKqD+w9Vhy/uP8HBpnLX10nB8vf394xAhYSEYO/evYiKisIrr7wCm80Gu92OEydOICIiAp06dcLmzZsRFRWFLVu2oHPnzjAajVCpVDh16hRCQ0Oxbds2TnJBREQ+yeUSnunG7Q7JPe2446LlkmnIHS7YHBLsTgk2u+RZtjkk2B0SbBctl6wrsktwSu6L3zYM0uP2dg1xS9NAtAoLhFGn8vInQER0Y6uTgjV//nxMmDABSqUSKpUK8+bNQ3BwMOLj4xEXFwchBCZMmACNRoPY2FhMnToVsbGxUKlUWLJkCQDg+eefx6RJkyBJEqKjo9G+ffu6iE5ERDcgIQQKbU6YCxwwl1zUtuDCRW3Npa7LZClwoMjuhL24NF3JhBEVUSvlUKsU0KhKbt1ffno1NCo5NCoF1Gr3usb1DWjTNBBBftoafOdERFRdMiGqeoWKa4fDIfnUUKIvDm3StYX7EFUH9x+3QpsTWaWu3VRyP8dcVFymHLAWOiosSkqFHCa9+xpMpuJrMOnUCiiVcqiV7skg1MXTkZdMTa5WKsose6YnV8qLS5S7UMl9fAY+7kNUHdx/qDp8cf/x6iGCREREdUFyuS4pTu4L4NqKl4tQaJPKfI9cJkOgSYNAPw0aBOrR4qbS5UkFk17tvqitzn1frZJzKnIiIqoQCxYREV2THE4XTp+3IPWsGakZ7tv0TAscTleZ7Yw6FYL8NAgJ0KF1WCCC/DTu6zcVX8MpwKiBXM7CRERENYMFi4iIfJ7NLiEts6RMmXHqrBmnz1s9h/HpNEo0bWBEn06N0aieAfX8L1wAt/QsekRERLWNBYuIiLxKcrlgs7tnyyuyO2FzSLAWOXH6nAWpGe7RqTNZVpScMWzUqRDe0IR2LeqhaQMTwhqaEOyv5WF7RETkE1iwiIjoirmEgM0uocgueQpRkc29XORwum9tFx6z2SUUOaQy31PmvkO65JC+0gJNGjRtYEKXVsFo2tCEpg1MCDRpWKaIiMhnsWAREREA90hSVr4N53IKkJFdiHM5hTiXU4DMvCJYCx2eonSl1MXTimvVCmhUSmjVCug0SgQaNdCoFdCoFdCq3LcaVdllnVqJRvUN8Deoa/EdExER1TwWLCKiG4hTciErrwgZxeXpXE6h5/75vKIyU5OrVXKEBOjRIFAHU2M/aNXukqRVK91lqORLpYBWoywuUgrPdpw4goiIbkQsWERE1zin5IKl0IF8q91zUVxzgft6TpYCO/IL3OvyCxzIzCmEq9TlDzVqBRoE6BDawIQurUMQEqBDSKAOIYF6BBjVPBSPiIioiliwiIi8rOS8pkKbE4V2CUU2p+d+oc3pXi553OaEpfhiuCVFqsDmLPd5ZTL3hBAmvRomnQotmwSga+tgNAjUe0qUn17FEkVERFSDWLCIiGqREALmAgfOZFlxNrvA/ZXlPhyvwOb0TBIhKn8qz2F5Rp0Kfno1mjY0waRTuy+KW3xB3NK3Bq2qzGF6AQF65OYW1N6bJSIiIhYsIqKa4HC6cC6nwFOizmRdKFOlR5hUSjkaBLoPwzNoVdBplNBp3Oct6TSK4mUldGoltBr3ZA86Dc9pIiIiulawYBERlcPhlFBQ5ESBzYmCIveheSX3C4oP1SsociIrvwhnsqw4n1eEUqc2IcCoRqN6BnS7pQEaBunRsJ4eDYP0qOenZVEiIiK6jrFgEdENxyUEzuUUIvWsGakZZpzOtMJS6D6XqbDIfeuULn/QnkIuc085btIgvKEfbrulIRrVcxepBoF66DT89UpERHQj4l8ARHRdk1wunMkq8JSpU2fNSD1n8VzPSamQ4aZ6BvgZ1AgO0EKnUUKvUUKvdd/qPPdV0BWv02uUUKvknByCiIiILlFrBevAgQNYvHgxkpOTMWHCBJw/fx4AcPr0abRv3x4vv/wy1q5di5SUFCiVSjzxxBOIiYlBUVERJk+ejKysLBgMBixatAhBQUHYv38/EhMToVAoEB0djXHjxtVWdCK6RjmcLvxz3orUDLOnUKWds8DhdAFwX9cpLMSE6LaNENbQiKYNTLipvgFKhdzLyYmIiOh6USsFa+XKldiwYQN0Oh0A4OWXXwYA5OXl4aGHHsL06dORmZmJ5ORkfPzxx7DZbIiLi0OPHj2wZs0aREREYPz48di4cSOWL1+OmTNnYvbs2UhKSkJoaCjGjh2Lw4cPIzIysjbiE5GPcUoumAscyLPakGexI8/q/sq32JFXYEe+xYY8q73MhXJ1GgWaNjAhpmNjNG1oQtMGJjQM0vP8JyIiIqpVtVKwwsLCkJSUhClTppRZn5SUhAcffBAhISHYtGkTOnbsCLVaDbVajbCwMBw9ehR79uzBo48+CgDo1asXli9fDovFArvdjrCwMABAdHQ0du7cWWnBUihkCAjQ18ZbvCoKhdyn8tC153rYhxxOF6yFDliLHLAUOmAtLHVb4ICl0I48ix25FhtyzDbkmotgLnCU+1wGrQoBJg0CTRrcXM+AHoE6NL/JH80b+yMkkGXqYtfD/kPexX2IqoP7D1XHtbT/1ErB6t+/P9LT08usy8rKws6dOzF9+nQAgMVigclk8jxuMBhgsVjKrDcYDDCbzbBYLDAajWW2TUtLqzSHJAmfuuYLr0FD1eWL+5DkciHf6kC2uQi5ZncpyrHYkG+xw1rkREGRA9biGfesRQ7YHa7LPp9aJYefXg1/oxrB/lq0vMkP/gY1/Ixq963BfetvUEOlVFT4PPn5hTX9Vq95vrj/0LWF+xBVB/cfqg5f3H+Cg03lrq+zSS6+/vprDBo0CAqF+w8io9EIq9XqedxqtcJkMpVZb7Va4efnV+62fn5+dRWd6IYkhIDNISHXYi8eSbIVlyg7ciw25JiLkGN2H5onLppwT6mQwc+ghkGrgl6jREiA+5pPeq0SBq0Seq3qotsL93k+FBEREV3L6qxg7dy5E0888YRnOSoqCq+88gpsNhvsdjtOnDiBiIgIdOrUCZs3b0ZUVBS2bNmCzp07w2g0QqVS4dSpUwgNDcW2bds4yQVRFbiEcI8gFTpgLix7aF7pr5J15uL75U1Vri+emjzApEHjYCMCjRrPclDxrUmn4gx7REREdEOqs4J18uRJhIaGepaDg4MRHx+PuLg4CCEwYcIEaDQaxMbGYurUqYiNjYVKpcKSJUsAAM8//zwmTZoESZIQHR2N9u3b11V0Ip+Qb7Uj02zDuSwrimxOFNokFNqcKLQ7UWSTUGBzoshevN7uvhCuZzu785JRphJymQxGnRIGnQpGnQrBATo0a+QHY/Gyv1GNQJMWgSYNAo0aaNQVH5ZHREREdKOTCVHRn13XPodD8qljNX3x2FHybUII/Jmeh+/3pGPvH5lwVfCfq1oph06jhFajhE6tcN8vvnV/KWDUqWHUKYuL04X7Oo2So003CP4OouriPkTVwf2HqsMX9x+vn4NFRFfO4ZTwy5Fz+P7XdKRmmKHXKNHv1lB0at0ALqfkLk1qBbTFRYrnLRERERH5BhYsIh+SY7bhx33p2Lz/H5gLHGhc34CHBrRC91saQqNW+OS/3hARERHRBSxYRF4mhMCJ0/n4fk8a9vyRCZdLoMPN9XFn5yZo3TSQh+8RERERXUNYsIi8xOF04ZcjGfh+TzpSz5qh0yhxZ5cmiOnUBCEBOm/HIyIiIqKrwIJFVMdyLTb8tO80ftp3GvkFDjSqp0d8vwh0b9sQWjX/kyQiIiK6lvGvOaJaZHdISMu04NRZM1IzzPj7rBnp56wQQiCqRT3c2SUUt4TzMEAiIiKi6wULFlENsdklnDpnRmpxmUo9a8Y/5ws8U6sbdSo0bWjCwO710KNdIzQI1Hs5MRERERHVNBYsoioSQsBS6MA/561IPWvG38Vl6mxWAUquUuWnV6FpQz90uDkYTRuYEN7QhCA/DUeqiIiIiK5zLFhEFym0OZFttiEnvwhZ+UXIzrch21x8m1+EHLMNdqfLs32gSYOmDUy4tU0DNG1gQtOGJgQY1SxTRERERDcgFiy6YVkKHdh68B9k5hQi22zzlKlCm7PMdjIAASYNgkwahDYwoX3L+gjy06JhkA5NG/rB36D2zhsgIiIiIp/DgkU3HJdL4Kf9p7F+y1+wFjlh1KkQ5KdBsL8OrUIDUM9Pi0A/DYJMWgT5aRBg1ECpkHs7NhERERFdA1iw6Ibyx6kcrP7+T6Sds6B1WADi7oxAkxCjt2MRERER0XWCBYtuCNn5RVj743H8cuQc6vlp8OTQtujcKpjnSRERERFRjaq1gnXgwAEsXrwYycnJyMrKwsyZM5Gfnw9JkvDiiy8iLCwMa9euRUpKCpRKJZ544gnExMSgqKgIkydPRlZWFgwGAxYtWoSgoCDs378fiYmJUCgUiI6Oxrhx42orOl1HHE4JX+86hY0/p0IIYEiPcNx1W1NoVApvRyMiIiKi61CtFKyVK1diw4YN0Ol0AICXXnoJgwcPxsCBA/Hzzz/jr7/+gk6nQ3JyMj7++GPYbDbExcWhR48eWLNmDSIiIjB+/Hhs3LgRy5cvx8yZMzF79mwkJSUhNDQUY8eOxeHDhxEZGVkb8ek6IITA/j/PY82mP3E+rwidWwXj/piWqB+g83Y0IiIiIrqO1cqZ+2FhYUhKSvIs7927FxkZGRg1ahQ+//xz3HrrrTh48CA6duwItVoNk8mEsLAwHD16FHv27EHPnj0BAL169cLOnTthsVhgt9sRFhYGmUyG6Oho7Ny5szai03Xgn/NWLF17AEmfHIJGpcCkkR3w1D3tWK6IiIiIqNbVyghW//79kZ6e7lk+ffo0/Pz88N5772HZsmVYuXIlwsPDYTKZPNsYDAZYLBZYLBbPeoPBALPZDIvFAqPRWGbbtLS0SnMoFDIEBOhr8J1Vj0Ih96k81xtrkQNrv/8TX+44CY1agUcGR6L/bU2vqxkAuQ9RdXD/oeriPkTVwf2HquNa2n/qZJKLgIAA9OnTBwDQp08fvPzyy2jbti2sVqtnG6vVCpPJBKPR6FlvtVrh5+dXZl3p9ZWRJIHc3IIafjdXLyBA71N5rhcuIbD90Bl8/NMJmAsc6Nn+Jtzbuzn89GpYzEXejlejuA9RdXD/oeriPkTVwf2HqsMX95/gYFO56+vkn/Y7d+6MzZs3AwB2796Nli1bIioqCnv27IHNZoPZbMaJEycQERGBTp06ebbdsmULOnfuDKPRCJVKhVOnTkEIgW3btqFLly51EZ18nMPpwmvrDuK/Xx5FcKAOCaO6YNRdreGn58V/iYiIiKju1ckI1tSpUzFz5kykpKTAaDRiyZIl8Pf3R3x8POLi4iCEwIQJE6DRaBAbG4upU6ciNjYWKpUKS5YsAQA8//zzmDRpEiRJQnR0NNq3b18X0cmHOSUXVnz6Gw6eyELsnTfjzs5NOO06EREREXmVTAghvB2itjgckk8NJfri0Oa1SnK58OZnh/HrH5l4oG8E7ujcxNuR6gT3IaoO7j9UXdyHqDq4/1B1+OL+49VDBIlqkssl8M4XR/DrH5kY2aflDVOuiIiIiMj3sWDRNcUlBN776ih+/j0D9/Vujn63hnk7EhERERGRBwsWXTOEEPjg22PYdugMhvQIx/91D/d2JCIiIiKiMliw6JoghMCaTX/ip32ncddtYbg7upm3IxERERERXYIFi3yeEALrfjqB739NR98uoRjWuwVnCyQiIiIin8SCRT7vs20n8dWuU4jp2Bgj72jJckVEREREPosFi3zaFzv+xobtfyM6qhEe6BfBckVEREREPo0Fi3zWN7+cwidb/sJtkQ0wakBryFmuiIiIiMjHsWCRT9q0Jx0f/nAcXVqH4JH/awO5nOWKiIiIiHwfCxb5nC0H/sGq746h4831MXbwLVDIuZsSERER0bWBf7mST9nx2xm8/9VRtGteD4/f3RZKBXdRIiIiIrp28K9X8hm/HMnAOxuPoHXTQDx1T1uolNw9iYiIiOjaovR2ACKbXcKn2/7Ct7vTcHNjfzx9XxTUKoW3YxERERERVRkLFnnVbyez8L+v/8D5vCL07nAT7u/TEho1yxURERERXZtq7RisAwcOID4+HgBw+PBh9OzZE/Hx8YiPj8eXX34JAFi7di3uvfdejBgxAj/++CMAoKioCOPHj0dcXBzGjBmD7OxsAMD+/fsxfPhwjBw5EsuWLaut2FRHLIUOvP3F71j64QEoFHJMjeuIfw9oDa2anZ+IiIiIrl218tfsypUrsWHDBuh0OgDA77//jtGjR+Phhx/2bJOZmYnk5GR8/PHHsNlsiIuLQ48ePbBmzRpERERg/Pjx2LhxI5YvX46ZM2di9uzZSEpKQmhoKMaOHYvDhw8jMjKyNuJTLRJCYNfvGVj9/Z8otDkx6PZwDL69KVRKjloRERER0bWvVkawwsLCkJSU5Fn+7bff8NNPP+GBBx7AjBkzYLFYcPDgQXTs2BFqtRomkwlhYWE4evQo9uzZg549ewIAevXqhZ07d8JiscButyMsLAwymQzR0dHYuXNnbUSnWnQ+rxAvf3QAb33+O0ICdZg9qivu7dWc5YqIiIiIrhu1MoLVv39/pKene5ajoqIwfPhwtG3bFitWrMDrr7+O1q1bw2QyebYxGAywWCywWCye9QaDAWazGRaLBUajscy2aWlpleZQKGQICNDX4DurHoVC7lN56orkEvhyx0ms+fYPAMAjgyMxoHs4FLx4cJXdqPsQ1QzuP1Rd3IeoOrj/UHVcS/tPnZzw0rdvX/j5+Xnuz5s3D126dIHVavVsY7VaYTKZYDQaPeutViv8/PzKrCu9vjKSJJCbW1DD7+bqBQTofSpPXUg7Z8F7Xx3ByTNmRLWoh/h+rVDPXwtzfqG3o12TbsR9iGoO9x+qLu5DVB3cf6g6fHH/CQ42lbu+Ti409Mgjj+DgwYMAgJ07dyIyMhJRUVHYs2cPbDYbzGYzTpw4gYiICHTq1AmbN28GAGzZsgWdO3eG0WiESqXCqVOnIITAtm3b0KVLl7qITlfJ7pDw8eYTmPvebpz///buPjjK8l7j+LXZbALsbggvQRFYDGAE0SAhvh1DFEeJPUWhVJBkGuZUS4VOUXFig0AOMIRWZkj+waGjDJ2eCZA0Uqv1qCNWKJESrA0m1JTwJkICKgkBzC5kN1nu80ePaalWA7ubZzd8P3/x3Fng2uEiyY/74X7OteuJh8frqUfSNah/H6ujAQAAABHTIztYK1as0KpVq+RwODR48GCtWrVKLpdL+fn5ysvLkzFGixYtUmJionJzc1VYWKjc3Fw5HA6VlJRIklauXKmCggIFg0FlZWVpwoQJPREdV+DA8TP69VsN+vzMBd19y7V69L4b5OrrsDoWAAAAEHE2Y4yxOkSkdHQEo2orMRq3NsPFGKP9x87o3ZomfXioRSnJfTT3wbEaf/1Aq6P1Kr25Q4g8+oNQ0SGEgv4gFNHYn393iyAPHUJILvg7tfujz7R9b5M+PX1err4OPfQf1+s/7xqpRAenAwIAAODqwoCFK3Ki2avte09od/1n8geCSh2apMe/O063jxvCsesAAAC4ajFgods6gxdVe6hF2/c2qeH4WcXb43THuCG6b9JwpQ799lMdAQAAgN6OAQvf6pzXr511J/XHD0/orDegQUl9NOve0cpKHyp3vwSr4wEAAABRgwELX8sYo0NN57R9b5NqDjQreNHo5tSBmpszXOmjBymOhwQDAAAAX8GAha/o6AyqpKJWB5vOqW9ivO7LGK4pGcN07cDYeHo2AAAAYBUGLHzFW+8f18Gmc3r0vjG699ZhSkzg0AoAAACgOxiwcInmsxf0RvUxZY4dopzbPVbHAQAAAGJKnNUBEF3K/3BIcTab5tw3xuooAAAAQMxhwEKX2kMtqj3cooezrtfApD5WxwEAAABiDgMWJEmBjqC2/OGghg7qpwcyR1gdBwAAAIhJDFiQJL2555hazrXrB1NvVLydWgAAAABXgu+koc/PnNebe47rjpuu0biRA6yOAwAAAMQsBqyrnDFGW945pHi7TbOncLAFAAAAEIqIDVh1dXXKz8+/ZO3111/Xo48+2nVdWVmpmTNnavbs2dqxY4ckqb29XQsXLlReXp7mzZun1tZWSVJtba1mzZqlOXPm6IUXXohU7KvOh4da9NePT2tGVqoGuBOtjgMAAADEtIgMWBs2bNCyZcvk9/u71vbv36+tW7fKGCNJam5uVllZmSoqKrRx40aVlpYqEAiovLxcaWlp2rJli2bMmKH169dLkpYvX66SkhKVl5errq5O9fX1kYh+VfF3BFX+h4MaluLUfZOGWx0HAAAAiHkRedCwx+PRunXr9LOf/UySdObMGa1du1ZLlixRUVGRJGnfvn2aOHGiEhISlJCQII/Ho4aGBtXU1OhHP/qRJCk7O1vr16+X1+tVIBCQx/P3B99mZWWpurpa48eP/8YcdrtNycn9IvEWr4jdHhdVeTa/3aDTX/hV/ESGBg9yWR0H3RBtHUJsoT8IFR1CKOgPQhFL/YnIgJWTk6OmpiZJUjAY1NKlS7VkyRIlJv7jFjSv1yu329117XQ65fV6L1l3Op1qa2uT1+uVy+W65LWNjY3fmiMYNDp79ny43lbIkpP7RU2ez1rP69WdR3TX+Gt13YC+UZML3yyaOoTYQ38QKjqEUNAfhCIa+5OS4v7a9YgMWP+svr5ex44d04oVK+T3+3X48GGtXr1ad955p3w+X9frfD6f3G63XC5X17rP51NSUtIla/+8jitjjNHmdw4qwRGn2VNGWx0HAAAA6DUifopgenq63njjDZWVlam0tFRjxozR0qVLlZ6erpqaGvn9frW1tenIkSNKS0tTRkaGdu7cKUmqqqrSpEmT5HK55HA4dPz4cRljtGvXLmVmZkY6eq9Vc6BZ9Udb9b3Jo9TfxcEWAAAAQLhEfAfr30lJSVF+fr7y8vJkjNGiRYuUmJio3NxcFRYWKjc3Vw6HQyUlJZKklStXqqCgQMFgUFlZWZowYYJV0WNae6BT5e8e0oghLk3JGGZ1HAAAAKBXsZkvj/XrhTo6glF1r2Y03Dv68h8P6609x7XkB5M0Znh/S7Pg8kVDhxC76A9CRYcQCvqDUERjf/7d/8HiQcNXkZMtPm37c6OybhnKcAUAAABEAAPWVeLLgy0SHXY9ci8HWwAAAACRwIB1lfig4ZT2Hzuj798zSknOBKvjAAAAAL0SA9ZV4IK/UxXvHtLIa9y651YOtgAAAAAihQHrKvD7Px3VOW9AP8hJU1yczeo4AAAAQK/FgNXLNTV79c4HTZo84TqNvo6DLQAAAIBIYsDqxYwx2rTtoPom2vX9e0ZZHQcAAADo9Sx70DAi54K/U3VHWvTnv53SwcazmvvgjXL342ALAAAAINIYsHqJ8+0dqj3cor80NOujo63qDF5Uf2eCvnOnR9kTrrM6HgAAAHBVYMCKYd4LHfrwULNqDjSr/mirgheNBrgTde/E65R54xCNGd5fcTYOtQAAAAB6CgNWjPnCF9DeQ82qaTil/cfO6qIxGty/jx7IHKFJY1OUOjSJoQoAAACwCANWDPjifEB/aTilvzSc0oHGszJGGjKgr75zp0eTbkzRyGvcsjFUAQAAAJZjwIpy/o6gVv36A53+wq+hg/pp2l3XK3PsEA1PcTJUAQAAAFEmYgNWXV2d1q5dq7KyMh0+fFhFRUUyxmjs2LEqKiqS3W5XZWWlKioqFB8frwULFmjKlClqb2/Xs88+q9OnT8vpdGrNmjUaOHCgamtrtXr1atntdmVlZemnP/1ppKJHle17m3T6C7+enpWu9NGDrY4DAAAA4BtE5DlYGzZs0LJly+T3+yVJpaWleuaZZ1RRUaH29nZt375dzc3NKisrU0VFhTZu3KjS0lIFAgGVl5crLS1NW7Zs0YwZM7R+/XpJ0vLly1VSUqLy8nLV1dWpvr4+EtGjygV/p96sPqabUwcyXAEAAAAxICIDlsfj0bp167qu161bp9tuu02BQEDNzc0aNGiQ9u3bp4kTJyohIUFut1sej0cNDQ2qqanR5MmTJUnZ2dmqrq6W1+tVIBCQx+ORzWZTVlaWqqurIxE9qmz7oFG+9k59L5uHBAMAAACxICK3CObk5Kipqanr2m6368SJE/rhD38ol8ul1NRUNTY2yu12d73G6XTK6/XK6/V2rTudTrW1tcnr9crlcl3y2sbGxm/NYbfblJzcL4zvLDR2e1y387T5Atr2QaPuGH+tJo67NsLJECsup0PAv6I/CBUdQijoD0IRS/3psUMuhg0bpm3btunll1/W888/r6lTp8rn83V93Ofzye12y+Vyda37fD4lJSVdsvbP698mGDQ6e/Z8+N/MFUpO7tftPC/vOKx2f6em3emJqvcAa11Oh4B/RX8QKjqEUNAfhCIa+5OS4v7a9YjcIviv5s+fr08++UTS33ef4uLilJ6erpqaGvn9frW1tenIkSNKS0tTRkaGdu7cKUmqqqrSpEmT5HK55HA4dPz4cRljtGvXLmVmZvZEdEuc9fr1bk2T7hh/jYaluL79JwAAAACICj2yg/XjH/9YixcvlsPhUN++fVVcXKyUlBTl5+crLy9PxhgtWrRIiYmJys3NVWFhoXJzc+VwOFRSUiJJWrlypQoKChQMBpWVlaUJEyb0RHRLvLH7mDqDRtOzUq2OAgAAAOAy2IwxxuoQkdLREYyqrcTubG22nLug517co7tvGar/+s7YHkqGWBGN2+OIHfQHoaJDCAX9QSiisT+W3iKI7vv9nz6RzSY9fPf1VkcBAAAAcJkYsKLIZ63ntfuvn+neicM0MKmP1XEAAAAAXCYGrCjy6nsfKz7epu/edb3VUQAAAABcAQasKNF4yqs/7z+lBzJHqL8zweo4AAAAAK4AA1aU+F3Vx+qbGK8H7/BYHQUAAADAFWLAigJHTp5T7eEWPXj7CDn7OKyOAwAAAOAKMWBFgd9VfSxXX4fuzxxhdRQAAAAAIWDAsljDsTP62ydn9N27RqpvYo889xkAAABAhDBgWcgYo1eqPlayK0FTJg6zOg4AAACAEDFgWeivH5/W4RPn9NDdqUpw2K2OAwAAACBEDFgWufj/u1eD+/fR5PShVscBAAAAEAYMWBbZe6BZxz/3anpWquLt/DEAAAAAvQHf2Vvg4kWj3733sYYO6qe7xl9rdRwAAAAAYcKAZYHq+s/06enz+t7kUYqLs1kdBwAAAECYRGzAqqurU35+viRp//79ysvLU35+vh5//HG1tLRIkiorKzVz5kzNnj1bO3bskCS1t7dr4cKFysvL07x589Ta2ipJqq2t1axZszRnzhy98MILkYodcZ3Bi3pt11F5rnEp48YUq+MAAAAACKOIDFgbNmzQsmXL5Pf7JUmrV69WUVGRysrK9MADD2jDhg1qbm5WWVmZKioqtHHjRpWWlioQCKi8vFxpaWnasmWLZsyYofXr10uSli9frpKSEpWXl6uurk719fWRiB5x7+37VC3n2jUze5TibOxeAQAAAL1JRAYsj8ejdevWdV2XlpZq3LhxkqRgMKjExETt27dPEydOVEJCgtxutzwejxoaGlRTU6PJkydLkrKzs1VdXS2v16tAICCPxyObzaasrCxVV1dHInpE+TuCev1PRzVmWH/dMmqQ1XEAAAAAhFl8JH7RnJwcNTU1dV0PGTJEkrR3715t2rRJmzdv1nvvvSe32931GqfTKa/XK6/X27XudDrV1tYmr9crl8t1yWsbGxu/NYfdblNycr9wva2Q/e+uozrrDeiZ3AwNGOC0Og5ikN0eF1WdRmyhPwgVHUIo6A9CEUv9iciA9XXefPNN/fKXv9RLL72kgQMHyuVyyefzdX3c5/PJ7XZfsu7z+ZSUlPS1r01KSvrW3zMYNDp79nz438wVuODv1NYdh3TT9QM0fFC/qMmF2JKcTHdw5egPQkWHEAr6g1BEY39SUtxfu94jpwi+9tpr2rRpk8rKyjRixAhJUnp6umpqauT3+9XW1qYjR44oLS1NGRkZ2rlzpySpqqpKkyZNksvlksPh0PHjx2WM0a5du5SZmdkT0cOm+ewFBTqC+v49o62OAgAAACBCIr6DFQwGtXr1ag0dOlQLFy6UJN1222168sknlZ+fr7y8PBljtGjRIiUmJio3N1eFhYXKzc2Vw+FQSUmJJGnlypUqKChQMBhUVlaWJkyYEOnoYeW5xq3/+e+p8nn9VkcBAAAAECE2Y4yxOkSkdHQEo2orMRq3NhFb6BBCQX8QKjqEUNAfhCIa+2PpLYIAAAAAcDVgwAIAAACAMGHAAgAAAIAwYcACAAAAgDBhwAIAAACAMOnVpwgCAAAAQE9iBwsAAAAAwoQBCwAAAADChAELAAAAAMKEAQsAAAAAwoQBCwAAAADChAELAAAAAMKEAQsAAAAAwiTe6gBXg4sXL2rFihU6cOCAEhISVFxcrJEjR1odC1Gsrq5Oa9euVVlZmY4dO6bFixfLZrPphhtu0PLlyxUXF6fKykpVVFQoPj5eCxYs0JQpU6yODYt1dHRoyZIlOnHihAKBgBYsWKAxY8bQH3RbMBjUsmXLdPToUdntdv3iF7+QMYYO4bKcPn1aM2fO1K9+9SvFx8fTH3TbjBkz5Ha7JUnDhw/X/PnzY7M/BhH39ttvm8LCQmOMMR9++KGZP3++xYkQzV566SUzbdo0M2vWLGOMMU888YTZs2ePMcaYoqIis23bNnPq1Ckzbdo04/f7zRdffNH1Y1zdtm7daoqLi40xxrS2tpp77rmH/uCyvPPOO2bx4sXGGGP27Nlj5s+fT4dwWQKBgPnJT35ipk6dag4fPkx/0G3t7e1m+vTpl6zFan+4RbAH1NTUaPLkyZKkW2+9VR999JHFiRDNPB6P1q1b13VdX1+v22+/XZKUnZ2t3bt3a9++fZo4caISEhLkdrvl8XjU0NBgVWREiQcffFBPPfVU17Xdbqc/uCz333+/Vq1aJUk6efKkBg8eTIdwWdasWaM5c+ZoyJAhkvgahu5raGjQhQsX9Nhjj2nu3Lmqra2N2f4wYPUAr9crl8vVdW2329XZ2WlhIkSznJwcxcf/4+5dY4xsNpskyel0qq2tTV6vt2sL/ct1r9fb41kRXZxOp1wul7xer5588kk9/fTT9AeXLT4+XoWFhVq1apVycnLoELrtlVde0cCBA7v+UVniaxi6r0+fPnr88ce1ceNGrVy5UgUFBTHbHwasHuByueTz+bquL168eMk30MA3iYv7x19Tn8+npKSkr3TK5/Nd8skGV69PP/1Uc+fO1fTp0/XQQw/RH1yRNWvW6O2331ZRUZH8fn/XOh3CN/ntb3+r3bt3Kz8/X/v371dhYaFaW1u7Pk5/8E1SU1P18MMPy2azKTU1VcnJyTp9+nTXx2OpPwxYPSAjI0NVVVWSpNraWqWlpVmcCLHkpptu0vvvvy9JqqqqUmZmptLT01VTUyO/36+2tjYdOXKEXkEtLS167LHH9Oyzz+qRRx6RRH9weV599VW9+OKLkqS+ffvKZrPp5ptvpkPols2bN2vTpk0qKyvTuHHjtGbNGmVnZ9MfdMvWrVv1/PPPS5I+//xzeb1e3X333THZH5sxxlgdorf78hTBgwcPyhijn//85xo9erTVsRDFmpqa9Mwzz6iyslJHjx5VUVGROjo6NGrUKBUXF8tut6uyslK/+c1vZIzRE088oZycHKtjw2LFxcV66623NGrUqK61pUuXqri4mP6gW86fP6/nnntOLS0t6uzs1Lx58zR69Gg+B+Gy5efna8WKFYqLi6M/6JZAIKDnnntOJ0+elM1mU0FBgQYMGBCT/WHAAgAAAIAw4RZBAAAAAAgTBiwAAAAACBMGLAAAAAAIEwYsAAAAAAgTBiwAAAAACBMGLAAAAAAIEwYsAAAAAAiT/wPsAfmo1BXzrAAAAABJRU5ErkJggg==\n",
      "text/plain": [
       "<Figure size 864x432 with 2 Axes>"
      ]
     },
     "metadata": {},
     "output_type": "display_data"
    }
   ],
   "source": [
    "sns.set({'figure.figsize': (12, 6)})\n",
    "fig, axarr = plt.subplots(2, 1)\n",
    "sns.lineplot(x=probe_counts_small[0], y=probe_counts_small[1], ax=axarr[0])\n",
    "axarr[0].set_xticks(probe_counts_small[0])\n",
    "axarr[0].set_xlabel('Number of samples removed')\n",
    "axarr[0].set_ylabel('Number of valid probes')\n",
    "axarr[0].set_title('Samples removed vs. valid probes, small range')\n",
    "sns.lineplot(x=probe_counts_large[0], y=probe_counts_large[1], ax=axarr[1])\n",
    "axarr[0].set_xlabel('Number of samples removed')\n",
    "axarr[0].set_ylabel('Number of valid probes')\n",
    "axarr[1].set_title('Samples removed vs. valid probes, large range')\n",
    "plt.tight_layout()"
   ]
  },
  {
   "cell_type": "code",
   "execution_count": 10,
   "metadata": {},
   "outputs": [
    {
     "name": "stdout",
     "output_type": "stream",
     "text": [
      "(12039, 22601)\n",
      "(12029, 22601)\n",
      "(12029, 20040)\n",
      "(11975, 20040)\n",
      "/home/jake/research/mpmp/data/methylation_preprocessed/methylation_processed_n10_i5.tsv.gz\n"
     ]
    }
   ],
   "source": [
    "# remove 10 samples, then impute for probes with 1 or 2 NA values\n",
    "n_filter = 10\n",
    "n_impute = 5\n",
    "\n",
    "samples_sorted = sample_na.sort_values(ascending=False)\n",
    "output_dir = os.path.join(cfg.data_dir, 'methylation_preprocessed')\n",
    "os.makedirs(output_dir, exist_ok=True)\n",
    "\n",
    "def filter_na_samples(methylation_df, bad_samples):\n",
    "    # don't drop NA columns, we'll do that after imputation\n",
    "    return (\n",
    "        methylation_df.copy()\n",
    "                      .loc[~methylation_df.index.isin(bad_samples)]\n",
    "    )\n",
    "\n",
    "def impute_leq(methylation_df, n_na):\n",
    "    if n_na == 0:\n",
    "        return methylation_df\n",
    "    else:\n",
    "        return methylation_df.fillna(methylation_df.mean(), limit=n_na)\n",
    "\n",
    "# filter, impute, drop NA columns\n",
    "print(tcga_methylation_df.shape)\n",
    "samples_for_count = samples_sorted.iloc[:n_filter].index.values\n",
    "tcga_methylation_df = filter_na_samples(tcga_methylation_df,\n",
    "                                        samples_for_count)\n",
    "print(tcga_methylation_df.shape)\n",
    "tcga_methylation_df = (\n",
    "    impute_leq(tcga_methylation_df, n_impute).dropna(axis='columns')\n",
    ")\n",
    "print(tcga_methylation_df.shape)\n",
    "\n",
    "# update sample IDs to remove multiple samples measured on the same tumor\n",
    "# and to map with the clinical information\n",
    "tcga_methylation_df.index = tcga_methylation_df.index.str.slice(start=0, stop=15)\n",
    "tcga_methylation_df = tcga_methylation_df.loc[~tcga_methylation_df.index.duplicated(), :]\n",
    "\n",
    "print(tcga_methylation_df.shape)\n",
    "filtered_file = os.path.join(output_dir,\n",
    "                             'methylation_processed_n{}_i{}.tsv.gz'.format(n_filter, n_impute))\n",
    "print(filtered_file)"
   ]
  },
  {
   "cell_type": "code",
   "execution_count": 11,
   "metadata": {},
   "outputs": [],
   "source": [
    "tcga_methylation_df.to_csv(filtered_file, sep='\\t', float_format='%.3g')"
   ]
  },
  {
   "cell_type": "markdown",
   "metadata": {},
   "source": [
    "### Read TCGA Barcode Curation Information\n",
    "\n",
    "Extract information from TCGA barcodes - `cancer-type` and `sample-type`. See https://github.com/cognoma/cancer-data for more details"
   ]
  },
  {
   "cell_type": "code",
   "execution_count": 11,
   "metadata": {},
   "outputs": [
    {
     "data": {
      "text/html": [
       "<div>\n",
       "<style scoped>\n",
       "    .dataframe tbody tr th:only-of-type {\n",
       "        vertical-align: middle;\n",
       "    }\n",
       "\n",
       "    .dataframe tbody tr th {\n",
       "        vertical-align: top;\n",
       "    }\n",
       "\n",
       "    .dataframe thead th {\n",
       "        text-align: right;\n",
       "    }\n",
       "</style>\n",
       "<table border=\"1\" class=\"dataframe\">\n",
       "  <thead>\n",
       "    <tr style=\"text-align: right;\">\n",
       "      <th></th>\n",
       "      <th>TSS Code</th>\n",
       "      <th>Source Site</th>\n",
       "      <th>Study Name</th>\n",
       "      <th>BCR</th>\n",
       "      <th>acronym</th>\n",
       "    </tr>\n",
       "  </thead>\n",
       "  <tbody>\n",
       "    <tr>\n",
       "      <th>0</th>\n",
       "      <td>01</td>\n",
       "      <td>International Genomics Consortium</td>\n",
       "      <td>ovarian serous cystadenocarcinoma</td>\n",
       "      <td>IGC</td>\n",
       "      <td>OV</td>\n",
       "    </tr>\n",
       "    <tr>\n",
       "      <th>1</th>\n",
       "      <td>02</td>\n",
       "      <td>MD Anderson Cancer Center</td>\n",
       "      <td>glioblastoma multiforme</td>\n",
       "      <td>IGC</td>\n",
       "      <td>GBM</td>\n",
       "    </tr>\n",
       "  </tbody>\n",
       "</table>\n",
       "</div>"
      ],
      "text/plain": [
       "  TSS Code                        Source Site  \\\n",
       "0       01  International Genomics Consortium   \n",
       "1       02          MD Anderson Cancer Center   \n",
       "\n",
       "                          Study Name  BCR acronym  \n",
       "0  ovarian serous cystadenocarcinoma  IGC      OV  \n",
       "1            glioblastoma multiforme  IGC     GBM  "
      ]
     },
     "execution_count": 11,
     "metadata": {},
     "output_type": "execute_result"
    }
   ],
   "source": [
    "# commit from https://github.com/cognoma/cancer-data/\n",
    "sample_commit = 'da832c5edc1ca4d3f665b038d15b19fced724f4c'\n",
    "url = 'https://raw.githubusercontent.com/cognoma/cancer-data/{}/mapping/tcga_cancertype_codes.csv'.format(sample_commit)\n",
    "cancer_types_df = pd.read_csv(url,\n",
    "                              dtype='str',\n",
    "                              keep_default_na=False)\n",
    "\n",
    "cancertype_codes_dict = dict(zip(cancer_types_df['TSS Code'],\n",
    "                                 cancer_types_df.acronym))\n",
    "cancer_types_df.head(2)"
   ]
  },
  {
   "cell_type": "code",
   "execution_count": 12,
   "metadata": {},
   "outputs": [
    {
     "data": {
      "text/html": [
       "<div>\n",
       "<style scoped>\n",
       "    .dataframe tbody tr th:only-of-type {\n",
       "        vertical-align: middle;\n",
       "    }\n",
       "\n",
       "    .dataframe tbody tr th {\n",
       "        vertical-align: top;\n",
       "    }\n",
       "\n",
       "    .dataframe thead th {\n",
       "        text-align: right;\n",
       "    }\n",
       "</style>\n",
       "<table border=\"1\" class=\"dataframe\">\n",
       "  <thead>\n",
       "    <tr style=\"text-align: right;\">\n",
       "      <th></th>\n",
       "      <th>Code</th>\n",
       "      <th>Definition</th>\n",
       "      <th>Short Letter Code</th>\n",
       "    </tr>\n",
       "  </thead>\n",
       "  <tbody>\n",
       "    <tr>\n",
       "      <th>0</th>\n",
       "      <td>01</td>\n",
       "      <td>Primary Solid Tumor</td>\n",
       "      <td>TP</td>\n",
       "    </tr>\n",
       "    <tr>\n",
       "      <th>1</th>\n",
       "      <td>02</td>\n",
       "      <td>Recurrent Solid Tumor</td>\n",
       "      <td>TR</td>\n",
       "    </tr>\n",
       "  </tbody>\n",
       "</table>\n",
       "</div>"
      ],
      "text/plain": [
       "  Code             Definition Short Letter Code\n",
       "0   01    Primary Solid Tumor                TP\n",
       "1   02  Recurrent Solid Tumor                TR"
      ]
     },
     "execution_count": 12,
     "metadata": {},
     "output_type": "execute_result"
    }
   ],
   "source": [
    "url = 'https://raw.githubusercontent.com/cognoma/cancer-data/{}/mapping/tcga_sampletype_codes.csv'.format(sample_commit)\n",
    "sample_types_df = pd.read_csv(url, dtype='str')\n",
    "\n",
    "sampletype_codes_dict = dict(zip(sample_types_df.Code,\n",
    "                                 sample_types_df.Definition))\n",
    "sample_types_df.head(2)"
   ]
  },
  {
   "cell_type": "markdown",
   "metadata": {},
   "source": [
    "### Process TCGA cancer type and sample type info from barcodes\n",
    "\n",
    "See https://gdc.cancer.gov/resources-tcga-users/tcga-code-tables/tissue-source-site-codes for more details."
   ]
  },
  {
   "cell_type": "code",
   "execution_count": 13,
   "metadata": {},
   "outputs": [
    {
     "name": "stdout",
     "output_type": "stream",
     "text": [
      "(11975, 4)\n"
     ]
    },
    {
     "data": {
      "text/html": [
       "<div>\n",
       "<style scoped>\n",
       "    .dataframe tbody tr th:only-of-type {\n",
       "        vertical-align: middle;\n",
       "    }\n",
       "\n",
       "    .dataframe tbody tr th {\n",
       "        vertical-align: top;\n",
       "    }\n",
       "\n",
       "    .dataframe thead th {\n",
       "        text-align: right;\n",
       "    }\n",
       "</style>\n",
       "<table border=\"1\" class=\"dataframe\">\n",
       "  <thead>\n",
       "    <tr style=\"text-align: right;\">\n",
       "      <th></th>\n",
       "      <th>sample_id</th>\n",
       "      <th>sample_type</th>\n",
       "      <th>cancer_type</th>\n",
       "      <th>id_for_stratification</th>\n",
       "    </tr>\n",
       "  </thead>\n",
       "  <tbody>\n",
       "    <tr>\n",
       "      <th>0</th>\n",
       "      <td>TCGA-02-0001-01</td>\n",
       "      <td>Primary Solid Tumor</td>\n",
       "      <td>GBM</td>\n",
       "      <td>GBMPrimary Solid Tumor</td>\n",
       "    </tr>\n",
       "    <tr>\n",
       "      <th>1</th>\n",
       "      <td>TCGA-02-0003-01</td>\n",
       "      <td>Primary Solid Tumor</td>\n",
       "      <td>GBM</td>\n",
       "      <td>GBMPrimary Solid Tumor</td>\n",
       "    </tr>\n",
       "    <tr>\n",
       "      <th>2</th>\n",
       "      <td>TCGA-02-0006-01</td>\n",
       "      <td>Primary Solid Tumor</td>\n",
       "      <td>GBM</td>\n",
       "      <td>GBMPrimary Solid Tumor</td>\n",
       "    </tr>\n",
       "    <tr>\n",
       "      <th>3</th>\n",
       "      <td>TCGA-02-0007-01</td>\n",
       "      <td>Primary Solid Tumor</td>\n",
       "      <td>GBM</td>\n",
       "      <td>GBMPrimary Solid Tumor</td>\n",
       "    </tr>\n",
       "    <tr>\n",
       "      <th>4</th>\n",
       "      <td>TCGA-02-0009-01</td>\n",
       "      <td>Primary Solid Tumor</td>\n",
       "      <td>GBM</td>\n",
       "      <td>GBMPrimary Solid Tumor</td>\n",
       "    </tr>\n",
       "  </tbody>\n",
       "</table>\n",
       "</div>"
      ],
      "text/plain": [
       "         sample_id          sample_type cancer_type   id_for_stratification\n",
       "0  TCGA-02-0001-01  Primary Solid Tumor         GBM  GBMPrimary Solid Tumor\n",
       "1  TCGA-02-0003-01  Primary Solid Tumor         GBM  GBMPrimary Solid Tumor\n",
       "2  TCGA-02-0006-01  Primary Solid Tumor         GBM  GBMPrimary Solid Tumor\n",
       "3  TCGA-02-0007-01  Primary Solid Tumor         GBM  GBMPrimary Solid Tumor\n",
       "4  TCGA-02-0009-01  Primary Solid Tumor         GBM  GBMPrimary Solid Tumor"
      ]
     },
     "execution_count": 13,
     "metadata": {},
     "output_type": "execute_result"
    }
   ],
   "source": [
    "# get sample info and save to file\n",
    "\n",
    "tcga_id = tu.get_and_save_sample_info(tcga_methylation_df,\n",
    "                                      sampletype_codes_dict,\n",
    "                                      cancertype_codes_dict,\n",
    "                                      training_data='me_27k')\n",
    "\n",
    "print(tcga_id.shape)\n",
    "tcga_id.head()"
   ]
  },
  {
   "cell_type": "code",
   "execution_count": 14,
   "metadata": {},
   "outputs": [
    {
     "data": {
      "text/html": [
       "<div>\n",
       "<style scoped>\n",
       "    .dataframe tbody tr th:only-of-type {\n",
       "        vertical-align: middle;\n",
       "    }\n",
       "\n",
       "    .dataframe tbody tr th {\n",
       "        vertical-align: top;\n",
       "    }\n",
       "\n",
       "    .dataframe thead th {\n",
       "        text-align: right;\n",
       "    }\n",
       "</style>\n",
       "<table border=\"1\" class=\"dataframe\">\n",
       "  <thead>\n",
       "    <tr style=\"text-align: right;\">\n",
       "      <th></th>\n",
       "      <th>cancertype</th>\n",
       "      <th>n =</th>\n",
       "    </tr>\n",
       "  </thead>\n",
       "  <tbody>\n",
       "    <tr>\n",
       "      <th>0</th>\n",
       "      <td>BRCA</td>\n",
       "      <td>1188</td>\n",
       "    </tr>\n",
       "    <tr>\n",
       "      <th>1</th>\n",
       "      <td>KIRC</td>\n",
       "      <td>860</td>\n",
       "    </tr>\n",
       "    <tr>\n",
       "      <th>2</th>\n",
       "      <td>LUAD</td>\n",
       "      <td>624</td>\n",
       "    </tr>\n",
       "    <tr>\n",
       "      <th>3</th>\n",
       "      <td>OV</td>\n",
       "      <td>615</td>\n",
       "    </tr>\n",
       "    <tr>\n",
       "      <th>4</th>\n",
       "      <td>UCEC</td>\n",
       "      <td>578</td>\n",
       "    </tr>\n",
       "  </tbody>\n",
       "</table>\n",
       "</div>"
      ],
      "text/plain": [
       "  cancertype   n =\n",
       "0       BRCA  1188\n",
       "1       KIRC   860\n",
       "2       LUAD   624\n",
       "3         OV   615\n",
       "4       UCEC   578"
      ]
     },
     "execution_count": 14,
     "metadata": {},
     "output_type": "execute_result"
    }
   ],
   "source": [
    "# get cancer type counts and save to file\n",
    "cancertype_count_df = (\n",
    "    pd.DataFrame(tcga_id.cancer_type.value_counts())\n",
    "    .reset_index()\n",
    "    .rename({'index': 'cancertype', 'cancer_type': 'n ='}, axis='columns')\n",
    ")\n",
    "\n",
    "file = os.path.join(cfg.sample_info_dir, 'tcga_me_27k_sample_counts.tsv')\n",
    "cancertype_count_df.to_csv(file, sep='\\t', index=False)\n",
    "\n",
    "cancertype_count_df.head()"
   ]
  },
  {
   "cell_type": "markdown",
   "metadata": {},
   "source": [
    "### Dimension reduction\n",
    "\n",
    "Compress the data using PCA with various dimensions, and save the results to tsv files."
   ]
  },
  {
   "cell_type": "code",
   "execution_count": 15,
   "metadata": {},
   "outputs": [
    {
     "name": "stdout",
     "output_type": "stream",
     "text": [
      "(11975, 100)\n",
      "(11975, 1000)\n",
      "(11975, 5000)\n"
     ]
    }
   ],
   "source": [
    "from sklearn.decomposition import PCA\n",
    "\n",
    "pca_dir = os.path.join(cfg.data_dir, 'me_compressed')\n",
    "os.makedirs(pca_dir, exist_ok=True)\n",
    "\n",
    "n_pcs_list = [100, 1000, 5000]\n",
    "var_exp_list = []\n",
    "for n_pcs in n_pcs_list:\n",
    "    pca = PCA(n_components=n_pcs, random_state=cfg.default_seed)\n",
    "    me_pca = pca.fit_transform(tcga_methylation_df)\n",
    "    print(me_pca.shape)\n",
    "    var_exp_list.append(pca.explained_variance_ratio_)\n",
    "    me_pca = pd.DataFrame(me_pca, index=tcga_methylation_df.index)\n",
    "    me_pca.to_csv(os.path.join(pca_dir,\n",
    "                               'me_27k_f{}_i{}_pc{}.tsv.gz'.format(\n",
    "                                   n_filter, n_impute, n_pcs)),\n",
    "                  sep='\\t',\n",
    "                  float_format='%.3g')"
   ]
  },
  {
   "cell_type": "code",
   "execution_count": 13,
   "metadata": {},
   "outputs": [
    {
     "data": {
      "image/png": "iVBORw0KGgoAAAANSUhEUgAAA3UAAAEhCAYAAADYjonoAAAAOXRFWHRTb2Z0d2FyZQBNYXRwbG90bGliIHZlcnNpb24zLjMuMiwgaHR0cHM6Ly9tYXRwbG90bGliLm9yZy8vihELAAAACXBIWXMAAAsTAAALEwEAmpwYAAB9uUlEQVR4nO3dd3xN9/8H8NcduUlubiYZSISEUEKNolqxapNaJaGlW3W3VI02qsRqtVUdWu2v+OpArRpFqyhCtVTsUSsiyF733uTOz++PK7dSSW6Q3BGv5+Phkdx7zz3nfXLP/Tjvz5QIIQSIiIiIiIjIJUkdHQARERERERHdPiZ1RERERERELoxJHRERERERkQtjUkdEREREROTCmNQRERERERG5MCZ1RERERERELoxJHRHVSD/99BMefvhhDBw4EPHx8Th69CgA4JVXXsHAgQOt/9q2bYuxY8cCAJo0aYKcnJxqj+3HH3/Ed999BwD45JNPMH369Ft6f/fu3a3nU54jR45g6tSpAICjR4/ilVdeub1gbcjJyUGTJk1sbrdz5058/PHHd3y8jRs34oMPPgAATJ48Gfv27btpm1GjRqF79+4YOHAgBg0ahP79+2PixIkoKiqybrNjxw6MGjUKAwcORP/+/fHaa6/h6tWrdxyfo3z88cdYt26do8OoEvv378eAAQNsbjdw4EAUFBRUyTErex0TETkruaMDICKqaufPn8f777+PNWvWICgoCL///jtefvll7Ny5EwsWLLBud+TIEbz66qt455137BrfwYMH0bhx42o9xtmzZ5Geng4AaNGiRanzdoSjR48iPz//jvfz559/omfPngCAv//+u9zP7s0330SfPn0AAEIIvPrqq1iwYAEmTpyIDRs2YOHChVi4cCHCw8MhhMCiRYswevRobNq0CQqF4o7jtLdXX33V0SHY3U8//eToEIiInAaTOiKqcRQKBRITExEUFAQAiI6ORlZWFvR6vfWGXa/XY9KkSZgyZQrq1KlT6v2ZmZl48sknMWLECDz66KOlXps0aRI8PDxw5swZZGdno3v37vDz88OOHTuQmZmJxMREdOzYEXq9HvPmzcNff/0Fk8mEZs2a4e2338a+ffuwfft2JCUlwcPDA4AlCR01ahQyMzNRu3ZtfPjhh0hNTcX48eOxfft2SKVSFBUVoXv37ti0aZM1FrPZjFmzZuHw4cPQaDQQQiAxMRF169bFggULUFhYiMmTJ2PQoEGYMWMGNm7ciMLCQrz77rs4deoUJBIJYmJiMG7cOMjlcrRo0QJjxoxBUlISMjIy8Mwzz2DkyJE3/X1/+eUXfPTRR/D09ER0dLT1ea1Wi2nTpiElJQV5eXnw8vLCvHnzUFhYiOXLl8NkMsHb2xvPPfdcmdtFRESU+5n+8MMPWL58Oc6dO4fDhw8jMTER2dnZePHFF/F///d/FV4PEokEHTp0wK5duwAAH330EWbMmIHw8HDr62PGjEGdOnWg1+uRn5+PiRMnIjc3FwDQpUsXvPbaa6X2uWLFCuzYsQNffPEFAODcuXN44oknsHPnTnz22Wf49ddf4ebmBn9/f8yePdt6LZZl/PjxaN68OZ566ikAwPfff48///wTH374YZmfb9u2bTFp0iTk5eUhNTUVXbt2RXZ2Nho3boynn34aq1atwooVK2AwGJCfn49nn30WI0eOxJo1a/Drr79CKpUiJSUFHh4emDt3LiIjI5GZmYl33nkH58+fh1QqRXx8PEaPHo3CwkLMnDkTZ86cgcFgQMeOHfHmm29CLi99+1De9V5cXIxBgwZh5syZ6NKlC+bPn4/Dhw/j//7v/9CjRw/0798fSUlJKCwsxJNPPnnT9XbhwgVMnz4dGo0GmZmZaNq0KebPnw93d3c0adIE+/btw86dO8s9r4riL+86JiJyRex+SUQ1TmhoKLp27QrA0koze/ZsdO/evVQLzKpVqxAUFGRt9SmRnp6OJ554AmPGjLkpoStx4sQJLF26FN9++y2++eYbKJVKLF++HKNHj8ZXX30FAFi0aBFkMhnWrFmD9evXIygoCPPmzUPPnj3RvXt3PPHEE9b9p6am4uOPP8aWLVvg4+ODH3/8EW3btoWvry92794NANi0aRM6duyIgIAAaxyHDx9GRkYGVqxYgZ9//hmDBw/GV199hTp16uCVV17Bfffdh9mzZ5eKPTExEX5+ftiwYQNWr16N06dP45tvvgFguTH39/fH8uXLsWDBAsyePRs6na7U+7OysjBlyhR88sknWLNmDerVq2d9bdeuXfDx8cGKFSuwdetWREdH47vvvsO9996L+Ph49OvXD6+//nq521VkxIgR+OGHHxAWFoaffvoJb775JgYNGmQzoQOA/Px8bN68GR06dEBubi7S0tLQpk2bUttIJBI8/PDDUKlUWLlyJUJDQ7F27Vp89913SElJQWFhYant+/fvj4MHDyIzMxMAsGbNGgwZMgQZGRlYunQpVq9ejTVr1uDBBx/EkSNHKoxv2LBhWLt2rfXx2rVrMXz48HI/3xLFxcXYtGkTJkyYYH1Oo9Hgxx9/xKJFi7Bu3Tp89NFHeP/9962v//XXX0hISMDGjRtx7733YtGiRQCAd999Fw0aNMCWLVuwYsUKrFy5EikpKZg1axaaN2+ONWvWYN26dcjNzcXixYtvOofyrvfatWtjzpw5SEhIwK+//op169bhgw8+gFQqtX42q1evxrJly7BgwQKcPn261H5XrlyJQYMGYeXKlfjll19w+fJl7Ny586bjl3de5cVf0XVMROSK2FJHRDWWVqvFpEmTcO3aNXz99delXlu6dGmZY9meffZZhISEIDY2ttz9duvWDW5ubggMDIRSqURMTAwAoH79+sjLywNgGUNWWFiIvXv3AgAMBgNq1apV5v4efPBBa7LWtGlT67i+Rx99FCtXrkSXLl2wYsUKvPnmm6Xe17p1a/j6+mL58uVITU3F/v374eXlVeHfZNeuXfjhhx8gkUigUCgQHx+PpUuXYsyYMQCAhx56CADQvHlz6PV6aLVauLu7W99/8OBBREVFoVGjRgCAuLg4fPjhhwCAPn36ICwsDMuWLUNKSgr+/PNPtG7d+qYYKrvdf505cwZNmzYFAJw8eRLNmjUrd9v33nsPCxcuhBACgOUzGz16NDQaDQBLK2d5YmJiMGbMGFy9ehUPPPAAxo8fD29v71LbqFQq9OzZE+vXr8cTTzyBDRs24LvvvkNwcDCaNm2KwYMHo3PnzujcuTM6duxY4Xl16NABOp0OR48ehaenJ3JyctCxY0dIJJIKP9+2bdvetC8vLy988cUX+P3333Hx4kWcOnUKWq3W+nrz5s0REhICAGjWrBl+/fVXAMDevXutyaG3tzc2btwIwHIdHz16FKtWrQJgSSTLUtH13qlTJ/Tr1w8vv/wyvv3221IVEyNHjoREIkFISAhiYmKQlJSE5s2bW1+fMGECkpKS8NVXX+HixYvIyMgodT62zqu8+Cu6jomIXBGTOiKqka5cuYKxY8ciMjIS//vf/6xdHQFLS5vRaET79u1vet/06dPxxRdfYPHixdbucP/13zFX/+2KBliShilTpqBLly4ALC0o/231Kuv9EonEmojExsbiww8/xB9//AGtVot27dqVet/OnTsxc+ZMPPnkk3jooYcQERGB9evXl3mMG+OSSCSlHhuNRuvjkgSuZJuSWG5043M3xv79999j5cqVePTRRxEbGws/Pz9cvnz5pvdXdrsb/fDDD1i4cCHMZjMGDhyIy5cvIzAwEJs2bSqzte7GMXU38vX1RYMGDXD48GE88MADpV579dVX8fzzz6Nly5b47bffsG/fPvzxxx8YNmwYvvrqq5u66A0fPhwJCQmIjIxEZGQkwsLCAADffvstjh49in379mHWrFmIiYm5KSG/kUQiwSOPPIKffvoJbm5ueOSRRyCRSGx+vkql8qZ9Xbt2DXFxcRg+fDjatm2LPn36YMeOHdbXb/we3HityeXyUtdFamoq/P39YTab8fHHHyMyMhIAUFBQUGq7EhVd70IInDt3DrVr10ZycjLuu+8+6/tuvH7MZrO1Ba/EuHHjYDKZ0LdvX3Tt2hVXr14t85os77zKi3/v3r3lXsdERK6I3S+JqMZRq9UYNWoUevXqhY8++qjUDR9gmWzj/vvvL/PmtFWrVpgzZw4WLlyIM2fO3HYMnTp1wnfffQe9Xg+z2YyEhARrS4BMJiuVSJXH09MTDz/8MKZMmYL4+PibXk9KSkK3bt0wcuRIREdHY9u2bTCZTBUeo1OnTvj2228hhIBer8fKlStvSm4q0q5dO5w9exanTp0CYOl2WGLPnj0YPHgwhg0bhoYNG2L79u1lxlPRduUZMWIE2rZtiwULFmDdunXw8/PDzz//XKnul//10ksvYebMmUhJSQEAmEwmfP755zh16hQiIiIwb948fP755+jRowfeeustNGrUCP/8889N+2nVqhUA4LPPPsOwYcMAAKdOncKAAQMQGRmJ5557Dk888YTNmUoBYPDgwdi+fTu2bt2KIUOGAKj48y3PsWPHEBAQgBdeeAGdOnWyJnS23texY0esXr0aAFBYWIjHH38cFy9eRKdOnbBkyRLr9fL888/j22+/ven9FV3vS5YsgVarxerVq7FkyZJS3VFLZuy8cuUKkpKS0Llz51L73bNnD1588UX069cPgKXLsa1z+W9cZcVf0XVMROSKmNQRUY3z3Xff4cqVK/j1119LLV9QMvFFSkpKhWNoIiIi8MILL2DChAnQ6/W3FcMLL7yAevXqYfDgwejXrx+EEJg0aRIAoHPnzli+fDm+/PJLm/sZMmQIcnJyMGjQoJtei4+Px59//onY2FgMHjwYYWFhuHz5MsxmM1q1aoXU1FS89NJLpd7z9ttvIycnB7GxsYiNjUXDhg2tSzpURkBAAObNm4c33ngDgwcPLtXC9tRTT2HFihWIjY3Fo48+iubNm+PSpUsAgPvvvx979uzBjBkzKtzut99+w7PPPlvmsY8fP44WLVrgzJkzaNy48U2tOpUVGxuL5557DuPGjbMuaXDu3DksXboUCoUCjz/+uDU5Gzp0KEJDQ9G/f/8y9zVs2DCkpqaiR48eACzdZ/v27YuhQ4diyJAhWL16NSZPngzAsuxAecs6BAYGolmzZoiKikJwcDCAij/f8jz44IMIDg5Gnz590LdvX1y9ehUBAQHWBLY8U6dOxfnz5xEbG4sRI0bgueeeQ3R0NN566y1otVrr9RIVFYVnnnnmpveXd72fOHECX3zxBebMmYPg4GBMmTIF48ePh1qtBgBcvnwZQ4YMwTPPPIO33377pslyXn/9dbz44ouIjY3F1KlT0a5dO+u1UhnlxV/RdUxE5Iokoqx+DERE5HBCCHz11VdIS0vDu+++6+hw7MJoNOKNN97A/PnzHR0KVbPu3bvj448/RosWLRwdChGRy2MnciIiJ/XQQw8hKCgIn3/+uaNDsZuSpQGIiIio8thSR0RERERE5MI4po6IiIiIiMiFMakjIiIiIiJyYUzqiIiIiIiIXBiTOiIiIiIiIhfGpI6IiIiIiMiFMakjIiIiIiJyYUzqiIiIiIiIXBiTOiIiIiIiIhfGpI6IiIiIiMiFMakjIiIiIiJyYUzqiIiIiIiIXBiTOiIiIiIiIhfGpI6IiIiIiMiFyR0dgLMRQmDSpEmIiorC008/DQAwmUyYM2cOdu/eDZPJhKeeegojRowAAFy8eBFvvfUWcnNzoVQqMXfuXERGRt603+7du8PNzQ0eHh6QSCQwGAx48MEHMWnSJEilltx67dq1WL58OYqLi2EwGNC2bVtMmDABPj4+9vsD/MfAgQOxbNkyh8ZQVSZNmoTGjRtbP9ey/Pbbb9i3bx/efvvtKjnm//3f/+Gff/7BnDlzKtyustdRXl4eZsyYgXPnzqG4uBhjx47FoEGDsGjRImzatMm6XU5ODjQaDf7++2+YTCZ8/vnn2L59O7RaLbp06YLJkydDIpHg8OHDmD59OrRaLYKCgvD+++8jKCioSs6dqkZVlkmrVq3CN998A6PRiI4dO+Ltt9+Gm5tbqePt378fzz77LBo2bAiJRAIhBGQyGV566SV0794dAFBQUIAFCxZg//79kEqlkEgkePTRRzFs2DA7/mVKq+rvrqM1adIE+/btQ0BAQLnbvPXWW+jfvz8eeOCBKjnmgAEDkJCQgA4dOlS4XWWuIwBYvnw5li1bBqlUitDQUMycORMBAQHIycnB1KlTkZKSApPJhC5dumDChAmQSqXYvXs3PvroI5hMJkilUowfPx6dOnUCAAwZMgTFxcXWY8XGxuKZZ56pknOnWzNnzhxs2bIFvr6+AICGDRti/vz5LJvKwLLpzlVl2SSEwPz587F582Z4enqidevWmDx5Mtzd3REfH4+ioiLrthcuXMDw4cPx9ttvY9myZfjiiy9Qu3ZtAICXlxe+//77UvueOXMmLl26hC+//LJKzvuWCbI6e/asGDVqlLj33nvF119/bX3+22+/Fc8884wwGAwiLy9P9O7dWxw+fFgIIcTQoUPF+vXrhRBC7Ny5U/Tv31+Yzeab9t2tWzdx5MgR62OdTieGDx8uli1bJoQQYuHChWLEiBEiMzNTCCGEXq8X06ZNEyNGjKi2873bTJw4sdTnag9ff/21mDhxos3tKnsdPffcc+K9994TQghx9epVcd9994mrV6+W2iY/P1/06tVL7Ny5UwghxDfffCMee+wxUVRUJHQ6nRg2bJjYuHGj0Ol0onPnzuLAgQNCCCG+++478cwzz9zR+VLVqsoy6fTp06Jz584iOztbmEwm8frrr4tFixbddMw//vhD9O/fv9RzJ0+eFK1atRLZ2dmiuLhYxMbGikWLFgmDwSCEEOLy5cuiR48eYuXKldX1p7jrREVFiezsbLses3///uKPP/6ocJvKXkeXLl0S7du3Fzk5OUIIIWbMmCGmTZsmhBBi/Pjx4sMPPxRCCFFcXCxGjhwpfvzxR1FQUCDat28vzpw5I4SwXHdt27YVhYWFQqPRiLZt2wq9Xl+Vp0y3afjw4eLgwYM3Pc+yqeZz9bJp1apV4uGHHxb5+flCCCE+/fRTMWfOnJu227Ztm+jbt68oKCgQQgjx+uuvW6/fsmzatEl06NBBjBkz5lZOrUqx++UNvvvuOwwbNgx9+vQp9fy2bdswZMgQyOVy+Pr6on///li/fj3S09Nx/vx59O/fHwDQpUsXaLVanDhxwuaxFAoF2rZti/Pnz0Or1eLLL7/ErFmzrDUAbm5uePPNNxEfHw+9Xo9z584hPj4eQ4YMweDBg/Hdd99VuP/CwkK0adMGmZmZ1ueGDRuG33//HRcuXMCTTz6J4cOHo1u3bnj++eeh0+kAANHR0Xj11VfRu3dvHD16FE2aNEFOTg60Wi3efPNNxMXFoXfv3hgyZAjOnz8PABg1ahQ++OADPProo+jevTveeustmM1mAMCOHTswcOBAxMbGIi4uDqdOnQIA/P333xg5ciQGDx6MoUOHYseOHWWex7lz5/DUU09hyJAhGDhwIFatWgXA0qrZo0cPaDQaaLVa9O3bF+vWrcP+/fsxbNgwvPrqq4iNjcWwYcNw7ty5m/a7atUqDBs2DIMGDUK3bt2stS1r1qzBc889Z/O8yovfYDDgnXfeQc+ePREfH4+///7beszffvsNzz777E2xVPY6ysvLw969e/HSSy8BAEJCQrBy5UprTWmJuXPnIiYmBl26dAEArFu3Ds8//zw8PDygUCjwySefoGPHjjh69ChUKhXatm0LAHjkkUewb98+5ObmlvlZkP1VZZn022+/oXv37ggICIBUKkVcXBzWr19fqTiaNm0KDw8PpKWl4eeff4ZSqcSzzz4LudzS2aNevXqYP38+GjduDAD4/vvv8fDDD2Po0KEYOXIkzp49W+H+V6xYgbFjx1ofnzt3DjExMTCZTBV+V0u+g6NGjSr13U1OTrbWznft2hVTpkwBAFy+fBk9evTAjBkz8Mgjj6BXr1749ddfAQBGoxGzZ89G79690a9fP7z11lvQ6/UAgIULF2Lw4MEYOHAgXnjhBaSnp5d5Hj/++COGDBmCQYMG4YknnsC5c+dgNpvx+OOP47333gMA7N27F507d0ZWVhYmTZqEd955B3FxcejRowfeeecdGAyGUvu0VfZu2bKlwvOqKP6zZ89i+PDhiI2NxauvvgqtVmt9z1tvvYUffvjhpnOs7HVkNpthNBqh0WhgNptRXFwMd3d3AEDPnj3x2GOPAQDc3d3RuHFjXLlyxVp+llxHjRo1ghACubm5OHLkCJRKJZ555hnExsZi1qxZKC4uLvNzoOql1+tx4sQJfP3114iNjcXLL7+MK1euAGDZBLBsApy7bDp+/Dh69Ohh7YHWq1cvbN26tdQ2eXl5eOeddzB37lx4e3sDAA4dOoQNGzYgNjYWTz/9NE6fPl3quvj666/x4osvlvn3txuHpZNO7L8tOr179xaHDh2yPl65cqV48cUXxaFDh0Tv3r1LvTc+Pl5s27btpn3+t6Xu2rVrok+fPmLLli3i6NGj4v77768wpsmTJ4svv/xSCCFERkaGeO2114TJZKrwPW+++ab1PM6ePSu6du0qTCaTmDNnjli3bp0QwtIiOGDAALFlyxYhhKUGZu3atdZ9lNTIbN68WcyYMcP6fEJCgpg+fboQQojHHntMvPLKK8JkMonCwkLRqVMnsW/fPpGZmSnatm0rjh8/LoQQYuvWreLpp58WeXl5olevXiI1NdX6t+jcubNIS0srFb/BYBD9+vUTx44dE0IIUVBQIPr27Wv9LMaNGyfeeecdMXnyZPH2228LISw1eU2bNhV//fWXEEKI77//XgwePFgI8e/nqlarxfDhw601yIcOHRKtWrUSQgixevVqay1LeedVUfxLliwRo0ePFjqdTmg0GjF48GCbLXWVvY4OHz4sunfvLj777DMRFxcnBg8eLDZu3Fhqm3/++Ue0b9/eWrMkhBAtW7YUS5cuFaNHjxYDBgwQH374oTAajWLjxo3iqaeeKvX+mJgYcfLkyQrjJfurijIpISHBWoYIIcTFixdFu3btbjpWWbXhW7duFQ888IDQarVi+vTpYu7cueXGajQaRfPmzUV6eroQQoi1a9eK5cuXV3h+hYWF4r777hMZGRlCCCHee+898eGHH9r8rrZr104UFhZaH5d8d19//XVrra5arRYdOnQQR48eFampqSIqKkps375dCCHEli1bRNeuXYUQQixdulQ8+uijoqioSJhMJvHqq6+KtWvXirVr14rXXnvNWvO/fPnyMlu09+/fL0aOHCm0Wq0QQojdu3eLPn36CCGESE9PFw888ID49ddfRUxMjPjzzz+FEJbPddCgQUKtVgudTiceffRRa++Nypa9mzdvrvC8Kop/4MCB1haMAwcOiCZNmtisDa/sdSSEEJ999plo3ry56Nixo+jVq5f1c7zR8ePHRdu2bcWJEydueu2DDz4QQ4YMEUJYas3feOMNkZubK4qLi8VLL70kEhMTK4yVqselS5fEM888I06fPi3MZrP46quvxMCBA4XZbGbZJFg2CeHcZdPatWvFoEGDrC167733nmjevHmpbd577z0xZcoU62ONRiOeeuop699n06ZNIiYmRqjVaqFWq8XgwYPF6dOnS33WjsAxdZUghIBEIin1WCqVwmw2l3q+5DWZTFbmft544w14eHjAbDbDzc0Nw4YNQ+/evXHixAlrC1B5evbsiYkTJ+LIkSPWfsIlY/HKM2zYMLz77rt4+umnsXr1agwdOhRSqRQTJkxAUlISvvrqK1y8eBEZGRmlakHuu+++m/bVp08fhIWFYdmyZUhJScGff/6J1q1bW1/v1q0bpFIpVCoVwsPDkZ+fj7///huNGzdGs2bNAFhqQ3r16oXff/8dmZmZpWo0JBIJTp8+jbp161qfu3jxIi5dumStyQKA4uJinDhxAq1atcK7776LgQMHwsPDA2vWrLFu07RpU+s5DB06FNOnTy/V+uTl5YUvvvgCv//+Oy5evIhTp06VOv8blXVeycnJ5ca/b98+DBgwAAqFAgqFArGxsaVqc8pS2evIYDDg8uXLUKlUWL58OVJSUvDoo48iPDwc0dHRAIClS5fiscces9YsAZZavsOHD+Orr76CXq/H888/j2XLlqFWrVq3dP2S87idMkkIcdPz5ZUhly5dwsCBAwFYrp+QkBB8/vnn8PT0tI5lKY9MJkOfPn0QHx+Prl27olOnTtZW4/KoVCr07NkT69evxxNPPIENGzbgu+++s/ldbdKkCVQq1U37mzNnDnbt2oUvvvgC58+fh06ng1arhZ+fH9zc3KzxNGvWDHl5eQAstdQl5QkAzJ8/HwDw6quv4ujRoxg6dCgAy/f1xjEXJXbu3ImUlBTEx8dbnysoKEBeXh6CgoIwY8YMvPDCC3j55ZfRrl076zaDBw+Gl5cXAMsY5t9++83aigXYLntLlHdeO3bsKDP+3NxcnD59GoMGDQIAtG3b1tqaUZHKXkd79uzBL7/8gt9//x3+/v54//33MXnyZHzxxRfWbXbv3o0JEybg7bffxj333GN93mg0Wj/DJUuWAAAeeughPPTQQ9ZtnnvuObz88st46623bMZMVSssLAxfffWV9fHTTz+Nzz//HJcvX2bZdB3Lpn85W9k0aNAgpKen4/HHH4dSqcTw4cNLjbvT6XRYuXJlqftKpVKJ//u//7M+7tevHxYuXIijR49i+fLlGDVqFKKionDs2DGbcVYnJnWVUKdOHWRkZFgfZ2RkICQkBHXr1kVmZmapQqzktbLMmzcPLVq0uOn5Ro0awWg04uLFi2jQoIH1eZ1Oh5deegmJiYno1q0btm7dir1792Lfvn347LPPsGbNmnKPBViSM6PRiCNHjmDjxo1YsWIFAGDcuHEwmUzo27cvunbtiqtXr5b6MiiVypv29f3332PlypV49NFHERsbCz8/P1y+fNn6eklhA8BasMrl8psK99OnT8NkMiEyMhI//vij9bX09PSbBt2aTCZ4e3vjp59+sj6XlZVlTViys7Oh0+mg1+uRkZGBsLAwACgzKbnxuWvXriEuLg7Dhw9H27Zt0adPn3K7f5Z1XhXFX/I3Luu45ansdVQygcmQIUMAAOHh4WjTpg2OHDmC6OhomEwm/PLLL1i9evVN7+vfv7810ezTpw/++usvPPbYY6Wua4PBgLy8PAQHB9uMmRzrdsqk8t5Tlvr165f63t2oVatWZXb//u2333DgwAFMnDgR8+bNw5kzZ7B3714sWrQIP/30Ez7++OMKz2n48OFISEhAZGQkIiMjERYWZvO7WlZZBQCPPfYYmjRpgpiYGPTt2xeHDx+2lnFubm7W/+hvLJ9KumuVyMrKgtlshtlsxjPPPIORI0cCsHQ9y8/Pv+mYZrMZAwcOxIQJE6yPMzIyrN2jz549i9q1a+PIkSOl3ndjGVHWTYitsrdEeedlK/4by/7//g3KUtnraPv27ejevTtq1aoFANb4SyxevBiLFi3Chx9+WGoyhfz8fLzyyisQQmDFihXw9/e37s/b29t601nyfwzZ36lTp3Dq1CnrTTdg+Tzc3NxYNl3HsulfzlY25eXlYcCAAdYusX///TfCw8Otr+/atQtNmza13lMCQFpaGrZv345Ro0aVik8ul+PAgQO4cOEClixZgvz8fBQWFuLZZ58tVfFhLxxTVwkPPfQQVq9eDaPRiIKCAmzatAk9evRASEgI6tevj59//hmApdZRKpUiKirqlvavUCjw7LPP4q233kJWVhYAy8U9a9YsFBUVITg4GOPHj8fPP/+M/v3745133oFKpcKlS5ds7nvYsGGYMWMGmjRpgjp16gCw1KC++OKL6NevHwDg8OHDMJlMFe5nz549GDx4MIYNG4aGDRti+/btNt9z77334ty5c/jnn38AWArWCRMmoFWrVkhJScFff/0FADh58iR69+59U1/whg0bwsPDw1qAX716FQMGDMCxY8dgMBgwbtw4vPrqq3jppZfw+uuvW/t7l/yHA1j6w7du3brU7J3Hjh1DQEAAXnjhBXTq1MlaENs6nxIVxR8TE4N169ZBp9NBp9NZr42KVPY6CgsLQ/PmzbFu3ToAloL90KFD1la6M2fOwMfHB6GhoaXe17t3b6xfvx5msxkGgwE7duxAixYtcO+99yIvL8867m/16tVo1apVjZjptKa7nTKpe/fu2L59O7Kzs603zD169LjlY/fq1QtqtRpfffWV9TuTmpqKOXPmIDIyEjk5OejSpQv8/PzwxBNP4LXXXsPRo0dt7rdVq1YAgM8++8w6U93tfFcLCgpw9OhRvPHGG+jVqxeuXbuGS5cu2ewN0bFjR2zcuBF6vR5msxnTpk3Dpk2b0KlTJ6xatQpqtRoA8PHHH+PNN9+86f2dOnXCpk2brDcVP/zwAx5//HEAwJEjR/C///0Pq1evRmFhIZYuXWp93+bNm6HX66HT6bB27Vp069at1H5vp+z9b1xlxe/v74/mzZtbK6eOHz+OM2fO2NxfZa+jZs2aYefOndBoNACAX375Bffeey8Ay1jR7777DitXriyV0JlMJowZMwahoaH45ptvrAkdYKmMmzt3LoqLi2EymbBkyRLr/2FkX1KpFDNnzkRqaioAy819kyZNEBISwrKJZVOF5/LfuBxRNh07dgwvvfQSDAYDjEYjFi1aVKrC6c8//0THjh1LvcfT0xPz58+3Jr6///47ioqK0LJlS+zZswc//fQTfvrpJ7zyyiu47777HJLQAWypq5QRI0ZYm/wNBgPi4uLQvn17AMCHH36IhIQELFy4EAqFAh9//LHNbpFlGTt2LDw9Pa1Tlut0OrRv3x6ff/45AOCFF17AW2+9hRUrVkAmk6FHjx5o164d0tPTMWbMGCxatKjMFpZBgwbhww8/xIcffmh97vXXX8eLL74IpVIJlUqFdu3a2UwQn3rqKUydOtU6UUmrVq1sfslq166NefPmYeLEiTCZTFCpVPjoo48QEBCABQsW4L333oNOp4MQAu+9995NyYhCocDnn3+OmTNn4uuvv4bRaMSrr76Ktm3bYu7cuahdu7a1gN22bRs++ugjdOnSBbVr18b8+fORlpaGgIAA6yDgEg8++CBWrVqFPn36QCKRoH379ggICEBKSkqF51Oiovjj4+Nx6dIlDBgwAH5+fqVqf3777TcsX768zC97RdfRwIEDkZiYiBYtWuDTTz/F9OnT8cMPP8BsNuPFF19Ey5YtAVi6q9arV++mfb/22muYN28eBgwYAJPJhAceeACPP/445HK5dX9FRUXw8/PD3LlzK/U3IMe6nTKpadOmePHFF/H444/DYDDg3nvvLXPiHlsUCgUWL16M999/H7GxsZDJZJDJZHj++eetrcjPP/88nnjiCXh4eEAmkyExMRGA5Wbi2LFjmDlzZpn7HjZsGD7//HPrf8S381318fHBmDFjMHjwYCiVSgQHB6NNmzZISUkpVfP6X/Hx8UhLS8OQIUMghED79u0xatQoSKVSpKenY/jw4ZBIJKhTp06ZS5R06tQJzz77LJ566ilIJBKoVCp8+umn0Gg0GDduHN5++20EBwdjzpw5GDZsmLXFycPDAyNHjkRBQQF69+5t7YpU4nbK3v/+TcuL/8MPP8TkyZOxfPly1K9fHxEREdb3vfXWW4iOjrZOR1+iouvoxjJu6NCh1r+nQqFAvXr1MGfOHOj1esybNw8qlco66RPwb1eu5ORkaLXaUn+H9957D/Hx8UhNTcXgwYNhMpnQoUMHx09KcJeKiorC22+/jeeffx4mkwkhISHWewyWTSybKstRZVOnTp3w119/4eGHH4bZbEaPHj3wxBNPWPeTkpJirSwvERAQgPnz52Pq1KkwGAxQqVT47LPPoFAoKn2+9iARFXVAJpcwadIkvP3222X2377b7N+/HzNmzMDGjRsdHQoR/YdarUZiYqLNdRvvFpVZO5OIqh/LptJYNrkmdr90cUVFRejYsSMTOiJyeqdOnbqtGngiourEsolqArbUERERERERubBqGVNXMpDz9OnTUCgUSExMtI4tyszMxLhx46zbnjx5EuPHj7+pbywRERERERHZVi0tdb/88gu2b9+OOXPmIDk5GV9++SUWLlx403aHDh3CRx99hMWLF3NtLCIiIiIiottQLS11Bw8eRExMDADLbDhlLcYnhMCMGTMwb948mwmd2WyGyVS53FMmk1R6W2fiinEzZvuoqTG7udWMipyaXj65WsyuFi/AmO3lVmKuCeUTyybnw5irn6vFC1Rd2VQtSZ1arS41cYdMJoPRaCy1eOD27dvRuHHjUtOUVg0JANf6MC1cMW7GbB+M2ZmZTAJ5edpKbevnp6z0ts7C1WJ2tXgBxmwvtxJzYKB3NUdTtsOHD2PevHlYtmxZqee3b9+Ozz77DHK5HEOHDsXw4cNt7otlk/NhzNXP1eIFqq5sqpakTqVSWRccBSy1Rf9dDX79+vUYPXp0pfZX0wsmwDXjZsz2UVNjdtRNExGRM/rqq6+wfv16eHp6lnreYDBg9uzZWLVqFTw9PTFixAh069YNgYGBDoqUiJxRtSxp0KZNG+zatQsAkJycjKioqJu2OX78ONq0aVMdhyciIiJyKfXr18cnn3xy0/Pnzp1D/fr14evrC4VCgbZt2+LAgQMOiJCInFm1tNT17NkTSUlJiI+PhxACs2bNwoYNG6DVahEXF4ecnBx4eXlBIpFUx+GJiIiIXErv3r1x+fLlm55Xq9Xw9v63Z4OXlxfUarXN/clkEvj5KSt1bJlMWultnQVjtg9Xi9nV4gWqLuZqSeqkUimmT59e6rnIyEjr7wEBAfjpp5+q49BERERENcZ/h7RoNJpSSV55avrQFcZsH64Ws6vFC1TdmLpq6X5JRERERHcuMjISKSkpyMvLg16vx4EDB9C6dWtHh0VETqZaWuqIiIiI6PbdOGxl0qRJePrppyGEwNChQxEcHOzo8IjIyTCpI6I7otObUKjVo0BrgL+3O/y93R0dEhERAEv5lKvWQac3wdfX0/YbHCw0NBQrV64EAMTGxlqf7969O7p37+6osIioigghoDeaoS02QltsgFZnRDMPtyrZN5M6IirFaDJDXWRAgUaPQq3lZ4HW8q9QY7D81F5/TauH3mC2vrd+kArTnmrvwOiJ6G4ghIC6yIDcQp3ln1qH3ILrPwt1yLv+vFZntL5n9gsPItiHlU5EdOeEECjSmaAu0kNdZLz+03DD70ZoiixJm7bYYEnidEZoi40wmUuv49uldT083rvJHcfEpI7oLmA2CxQWGZCv1qFAo0d+yT/19YRNo7c+ry4ylLkPuUwCb6UC3p5u8PFSICRAaXmsdIOPUgFvpQLhIVx7jojujBACBVoDcgqKkZ1fjJxCHXILi63JWk6hDnlqPYwmc6n3SQD4qBTwV7kjyN8TTer7WXsPBPkp0aS+v8tNoEBE9mEWAurrFdn5N9wXFWoN15O10v80RYabkrMSUokEXp5yKD3c4OUhh5enGwL9PKH0cIPSXQ4vDzk8PeRQusuh9JCj9T0hMBSXfe91K5jUEbkwo8mMAo0euWod8gr1yNdYbnby1Trka/TIU+usiZsoo+xxd5PBx8uSpAUHKNE4zA8+Sjf4eing42VJ1Hyv//R0l3EZEiK6Yzq9CTmFxcguKEZOgc6SvF3/veTnfxM2uUyKAG93+Hm7o1E9X/h5u8Nf5W5N2vy93eHjpYBcxvnfiMhCiJIK7dKV1wXamyu1C7UGmMu4UZJJJVB5uln/1QlQQqV0K/Wc9d/15z3d5ZDewv2Sl4cb8pjUEdVMQghodUbkFuhwPl2Ny9cKLLXUN3QtylPrUKC9uRCQSAAfLwX8vNzhp3JHeLA3fFXu8PVSWJM1P5Xlp4eCRQARVR2zWSBfoy8jUfv38X97A0gA+Hm7I8DHHQ1CvNEmKhC1fDwQ4OOOWj4e8Pd2h8rTjZVKRGRlMJr/vSe6/jO3UAe1zoiMHK31PsloujlRk8uk1vuhWj4eaFjHGz5eCvh6WSqHfJRu1x8r4Okud5myh3d0RHZWkrCV1FDnFF7/WfBvF6PcQh30RvNN7/VRusFPZamtblDHB34qBfy93eGrstRa+6oU8FEqIJW6RgFkb2azGdOmTcPp06ehUCiQmJiI8PBw6+vr16/H4sWLIZVKMXToUIwcOdKB0RI5H7MQKNDocS2/GBcu5yErvxhZeUWWn/lFyCnQ3dQlydNdhgAfD9Ty8UBEXV/U8nG3Pg7wsVQ+sYWNiEqYzQJ5akuFUHZ+sfVnTuENyVsZQ0UUblLU8vWEr9INjUJ94X/9fsnvesW2JWGruT2PmNQRVbGSwijrhoIo+z+11jq9qdR7pBIJ/L0V8PN2R/1gb9zbqLa1S1FYHV+4SQRvfKrAtm3boNfrsWLFCiQnJ2POnDlYuHCh9fX33nsPGzduhFKpRP/+/dG/f3/4+vo6MGIi+yqZgMSSpFkStszrCVtWnqUcM/ynwsnHS4FAXw80rOODdk09UcvXw5q4BXh7QOnBWw0i+pfRZLaOmc36T+KWlW+p3P5v5ZDK0w0BPu4I8HZHZF2ff7tg+/zbFdvTXQ5/f6+7duwsS1qiWySEpXtRZl4RMq011CWFUdk11SpPN9Ty8UBIgBLNGvhfr6H2QIC35cbH16v81jU/P+VdW0BVtYMHDyImJgYA0KpVKxw7dqzU602aNEFhYSHkcjmEEDWyJo9Ipzcho6T8up60ZecXIzPfUp79t9LJy0OO2n6eCA30QqtGtVHbzwPhdX3hKZeilq8H3N1kDjoTInJWxXojMnIt5UxGbhEySn7mFiGnoBg33iWVdMGu5eOBRvV8r1cMefz708cD7gqWM7YwqSMqg8FoRlZ+0b8FUl4RMnOv11jnFd3UNfK/NdW1fVkYOSO1Wg2VSmV9LJPJYDQaIZdbisLGjRtj6NCh8PT0RM+ePeHj42NznzKZBH5+ykodXyaTVnpbZ+FqMbtavEDVxyyuz+J2LUeDq9laXMvWID1bi6vZGly7PtbkRp7ucgT5e6JeoAqtooIQ7O+JoAAlgvyVCPK3zNhWVswm081dxJ2ZK14bRM6sSGfEtRwt0nO0/yZt138WaPSltvVWuiHIzxNRYb4I9AtBbd/rrfq+lgpu9kS6c0zq6K5lNJmRmVeE9NwipOdorT/LqkVyd5Mh0M8Dwf6eaBERgNq+ngjytyRvtX094CZn0uYKVCoVNBqN9bHZbLYmdKdOncLOnTvx22+/QalUYsKECdi8eTP69u1b4T5NJlHpllRXbHV1tZhdLV7g9mI2C4F8tR4ZudrSteDXfxbdsD4bgOvT+nsiumEAgv09EehXUoZ5wsuj/IkA9MUG6MuYla2m/50DA7k8CxFgqSTKKSjG1Rwtrl2vHLp6/WeeunTiVlLO3BtZC0H+npaKoetljac7U47qxr8w1WglXSWvZWtxNUeLXLUeKVcLkJ6jRVZ+canpa5XucgQHeKJRqC+C/UMQ6OeJYH8lAv094aPkzGs1QZs2bbBjxw7069cPycnJiIqKsr7m7e0NDw8PuLu7QyaTISAgAAUFBQ6Mlu52QgjkqfVIz9Hi2vV/JYlbZl5RqbFtMqkEtXw9EOTnici6Pgjy80Tg9ZuqQF8PKNhFkogqYBYCWXlFuJypQVqWBteuJ2/XcrQovqFLtqe7DCEBXmjeIAAhtZQICfBCSC2WM86ASR3VCEIIZBcU40qWBleytJaf1wukG2us3d1kCPb3RHiIN9o3C0awvydCApQIDlBC5XlzFyOqWXr27ImkpCTEx8dDCIFZs2Zhw4YN0Gq1iIuLQ1xcHEaOHAk3NzfUr18fgwcPdnTIdBfQFhtw4XplU0nylp5ThGu52lLj29zkUgT5e1p7DFhqwC0VT7V83CGTsvsSEdlWqNXjcqYGlzPUuJypxuVMDa5kaaAz/FveBPi4o06AEt3vC0OASoE6tbxQp5YSvl4KVnI7KSZ15HLURYZSBVFaphppWZpSNUm+XgrUqaXE/c2DUSdAiTq1vVAnQIkGof4oKChyYPTkSFKpFNOnTy/1XGRkpPX3ESNGYMSIEfYOi+4CJd29/03atLiWY3l849gTCYBavh4IqaVE49A6CA5QWmrD/ZXw93G/pQVtiejuZjKbcS1bi4vXCpGaoUba9fum/BvKHJWnG0IDvRDTsg5Cg1SoF+iFurW8rN0lXbGr9d2KSR05LZPZjGs5RUjNsBRGlzM0uJypRu4Ng/y9POQIDVThweg6loKotuVfea1uXL+NiKpTsd6Iq9mW3gIl406uZGmQmVe6u7e30g3BAUq0jKyFBnV94evphpBaSgT5cYwuEd06o8mMK1kapKQXIuVaIVLSC5GarrZO7OYml6JuLS9ENwxAvUAVQoO8EBaogg9b3moMJnXkFAxGE1IzNEi5VoCUdDVSMwpxOVNjHTMik0pQt7YXmtb3Q2iQCqGBln9+KhZGRGR/6iKDNWH7N4nTILvg30onmVSCIH9PhAap0O6eIGtX75AAJbxumFGSNeFEdCvMZoG0LA3OX8n/N4HL0MB4fUZad4UM4UEqdG5VFw1CvBEe7I2QWkp20a7hmNSR3RlNZqRlanDhagEuXC3AxWuFuJKlsa7t5uUhR/1gb3RrXQ/1g1UIC/JGnVpKTndLRHZX0t07rWScbpYGV7JLd5lUyKXXu0v6oXNtL9StpUTd2l4I9PNkuUVEd6xAo8e5K/k4f6UA59LyceFaoXW8rae7HOHBKvRoG4r6ISqEB3sjOEDJrtp3ISZ1VO1yC3U4l5aPs2mWAiklvdDaAuflIUeDOj6WLkgh3ggP8UYtHw+2vhGRXRmMJlzJ0l4fq2sZd3I5U438G6bs9nSXoW4tL7SMqIW6tS2TBtSt7YVavh68gSKiKmEym3EpXY1z1++Zzl3JR2ZeMQBL639okAoPRocgsq4vIupZZrrlPRMBTOqoigkhcDVbi38u5+FMaj7+uZyHrHxLYSSXSdEgxNIC17CODxrW9UGgLxM4IrKfkmm7UzM01ycNsCRw6blalAx5k8ukqFtLiWbhAdZxJ/XY3ZuIqoHBaMKFq4U4nZqHM6l5OHs53zoLpZ9Kgch6vujWOhQRdX0QHuINdy4bQOVgUkd3RAhLv+5TKbk4fSkPp1PzoC6yLFTro3RD41A/9GgbishQX4QHe7MrEhHZjcFoRlqWGinXCnEpXY1L6ZaxujdO2x3o54HQQBXuaxqE0EAvhAaqEBzgybEnRFQtdHoTzl7Jx+lLliTu/JUC61i4eoFeeKBFCKJC/dA41BcBPh4OjpZcCZM6umW5hTocu5CNs2kFOPxPJgq0liSutq8H7o2shcZhfmgS5ocgf3YJICL7KNIZcSm9EJnHruH0xRykpKtxNfvfsbqe7jKEBXmXmra7Xm0veCj43yARVR+jyYyLVwtx/GIOzlzOx5lLuTCZBSQSIDzYG93b1EOTMD80DvPjerl0R/i/GdlkMptxLq0AR85l48i5bFzOVAMA/FTuaNYwAPfU98c94f6o7efp4EiJ6G6gLTbi4jXLREsp11vgMnL/XX/Sx0uB+sEq3NuoFuoHeyM8WIXafp4c90ZE1a5kGMqJizk4cTEXpy7lolhvggRAZKgverevj6b1/RBZz9e6FhxRVeDVRGXSFBtw9Fw2Dp/LxrHz2dAUGyGTStConi+GdY1EdEQtRDcORH4+F/ImoupjMJqRmqG2zpZ74WoBrmb/O/1/oJ8H6gd748EWdRAerEJ04yBIzWYHRkxEdxttsREnLubgyLlsHL+YY11PN8jPE/c3D0GzcH80DfdHaB1fLl9C1YZJHVll5Rfh0D9ZOHQmE2dS82EWAj5KN7RqXBv3RtZGswYBUHr8e8mwayURVSUhBK7laHH+SgHOXy3AxasFuJSutnah9PFSIKKOD+5vHoKIOj5oUMe71HpvAODn48GbJiKqViVl1ZFz2Th8Ngv/XM6HySzg5SFHswYBaNbAH80aBCCQPZjIjpjU3eWu5Whx4FQGDp7OREp6IQCgbm0v9L2/Plo1ro2GdXzYZYmIqkXJrG//XLbM+HY2LR+aYiMAwEMhQ4MQb/RqH4aIOj5oWMcH/t7urEwiIocwmsw4fSkPh89m4ci5bGTkWXoq1Qv0Qu/29dEyshYi6/lwkiVyGCZ1d6GsvCLsO34Nf53KwOVMDQAgoq4PhnWNRJuoQAQHKB0cIRHVRAVavSV5u5yPf9LykHKtEEaTpRUuOECJ1lGBaFzPFxH1fFEnQAmplAkcETmO3mDC8Qs5OHA6E4fPZkGrM8JNLsU94f7o3T4MLSJrobYvW+PIOVRLUmc2mzFt2jScPn0aCoUCiYmJCA8Pt75+5MgRzJkzB0IIBAYG4v3334e7u3t1hELX6QwmHDiVgd1HruJMah4AoHGoL0b0aIy2UYGcNpeIqpy6yIBTKbk4eSkXp1JyrWPh5DIJwkO80eO+MDSu54vIUF/4KBUOjpaIyDKT7tHz2Th4OhNHzmVDZzDBy0OO1o1ro02TQDRrEMC14sgpVUtSt23bNuj1eqxYsQLJycmYM2cOFi5cCMDSDzkhIQELFixAeHg4fvzxR6SlpSEiIqI6QrnrpWVpsPPvNOw9fg1FOiOC/T0xpHME7m8ezNolIqpS2mIjzqTm4dSlXJxMyUVqhmWmXHc3GRqH+eKB6BA0DvVDwzrecJPzpoiInIPOYMLhs1nYfyIdR8/nwGgyw0fpho7Ng9GmSSCa1vfnOrvk9KolqTt48CBiYmIAAK1atcKxY8esr124cAF+fn5YunQpzpw5gy5dujChq2JGkxl/n8nEjr/TcDo1D3KZBPc1CUKXVnURFebHMSlEVCXMZoEL1wpw9Fw2jl3IwYWrBRACkMukaBzqi8ExDXFPeAAa1PHmDRERORWT2YyTF3Ox73g6/v4nEzq9Cb4qBbq2qou2TQLRONSPXcDJpVRLUqdWq6FSqayPZTIZjEYj5HI5cnNzcejQISQkJCA8PBxjx45FdHQ0OnbsWO7+ZDIJ/PwqN85LJpNWeltnUhVxF2r1+PXPS/h57wXkFOgQHKDEY32a4qH7wuCrqvrura74t2bM9uGKMVPlFGr1OHYhx5rIqYsMkABoWNcH/Ts2wD3h/mhUz4ctcUTkdIQQOH+1AH8cT8dfJ9NRoDXA012O9k2DcH+zYDSp789EjlxWtSR1KpUKGo3G+thsNkMutxzKz88P4eHhaNSoEQAgJiYGx44dqzCpM5lEpaeo9vNTuuR01ncSd05BMbb+mYrfD6dBbzCjeQN/jOrVBC0iakEqlUAYTdXyN3HFvzVjto/KxBwY6G2naOhOZeRq8feZLBw8k4HzaQUQAFSebmgREYAWEbXQvGEAvDkmjoicVIFGj73HrmH3kSu4mq2FXCbFvY1q4f5mwWgZWYuVUFQjlJvUde/evVQ3PblcDqPRCIVCgc2bN1e40zZt2mDHjh3o168fkpOTERUVZX0tLCwMGo0GKSkpCA8Px4EDB/DII49Uwancfa5ma/DzHyn443g6AKD9PcHo26E+QoNUNt5JRFQ+IQTSsjT4+3Qmks9l4+LVAgBA/WAVHu7UEC0jayE8xJvLnRCR0zKbBY5dyMbuw1eRfDYLJrNARF0fPN6nCdo1DYLyP2tcErm6cpO6LVu2QAiBd999F/Hx8WjZsiVOnDiB77//3uZOe/bsiaSkJMTHx0MIgVmzZmHDhg3QarWIi4vDzJkzMX78eAgh0Lp1a3Tt2rUqz6nGy8orwppd57H/RDrc5FJ0bV0PvduHceITIrojGbla/HE8HftOpCM9RwsJgCbh/ojr3ghtogK5kC4ROb3cQh1+T07D7iNXkVuog8rTDQ+1DUVMyzqoF8hKb6q5yk3qFApLV5rU1FS0bNkSANCsWTNcuHDB5k6lUimmT59e6rnIyEjr7x07dsSqVatuK+C7WZHOiA17L2LbgVRIJBL06VAfvdvXh48Xuz0RVUZFy61kZmZi3Lhx1m1PnjyJ8ePHY8SIEY4K1y7URQb8dTIde49fw7m0AksiV98PvdqFoU3j2ggP9Xe57r9EdHcRQuBMah5++zsNf5/OhBACzSMCMOKhxmjVuDYnaqK7gs0xdd7e3pg/fz5atmyJQ4cOoV69evaIi25gFgL7jl3DjzvPoVCjxwMtQjA4JoJryxHdooqWWwkMDMSyZcsAAIcOHcJHH32E4cOHOzLcaiOEwKlLedh5KA1/n8mEySxQr7YXHukaifubBbNsISKXoNObsO/ENWw/eBmXMzXw8pCjV7swdG1TD0HsWUB3GZtJ3bx587B27Vrs3r0bEREReO211+wQFpVIuVaIb385jXNXChBZ1wevPtISDev4ODosIpdU0XIrJYQQmDFjBubNmweZrGYNntcUG5B09Bp2HkrDtRwtvDzk6N4mFA+2CEFYkIrLnRCRS8hX67Bp/yVs3nsRWp0RYUEqPNG3KTo0C+bC4HTXspnUubu7Q6FQwN/fH1FRUcjPz0dAQIA9YrurFemMWPP7eWz/+zK8lW54uv896BgdwokJiO5ARcutlNi+fTsaN25c6fUzXWHJlcy8ImzYfR7b/rqEYr0JjcP8MOyhxnigZV2bN0CutjyFq8ULMGZ7ccWYqbRrOVps/fMSko5eg8lsRpuoQPRqF4ZG9XxZKUV3PZtJ3dSpUxEUFIS9e/ciOjoaEydOxFdffWWP2O5af5/JxLe/nEa+Wo/ubUIxuHNDztJEVAUqWm6lxPr16zF69OhK79OZl1y5kqXBpn0p+PNkOoQAOjQLQq929REeYllOokijQ5GNfbjakhquFi/AmO3lVmLmkivO5fyVAmz+IwV/n8mETCZFpxYheKRHFJRyjpUjKmEzqbt06RJmzpyJAwcOoHv37li0aJE94rorFWr1+O7XM/jzZAbCglR4aUhLRNRlV0uiqlLRcisljh8/jjZt2jgguqqTlVeEn/ZcwN7j1+Aml6Jbm3ro1Y4z5BKRazl/pQDr9pzHsfM5ULrL0f+BcDzUNgy+XgqXrFggqk42kzqTyYScnBxIJBKo1WpIpawVqQ77j1/DwtWHoSk2YnBMQ/S9P5yzNRFVMVvLreTk5MDLy8tlu/Foig1Yt/sCdh5Kg0QiQa92Yeh7fzh8uDA4kVOraGZewNKDYPHixZBKpRg6dChGjhzpwGir34WrBfhpzwUcOZcNlacbHukaiW6t68HT3eZtK9Fdy+a347XXXsOIESOQmZmJuLg4TJkyxR5x3TWKdEZ8+8sZ7Dt+DfWDVXgjvjUXDyeqJraWWwkICMBPP/1k77DumFkIJB29ilU7z0FdZEDne+si9oEGnMWSyEVUNDMvALz33nvYuHEjlEol+vfvj/79+8PX19eBEVeP1Aw11u46j+SzWfDykGNolwh0bxPKZI6oEmx+S9q3b4+tW7ciJycH/v7+LluD7YxSrhVi4U/HkJVXjOEPNUaPNvXYOkdEtyQjV4v/23QS/1zOR6N6vhgfF4X6wRwPRORKbM3M26RJExQWFkIul0MIUePuxXILdVi76zySjl6Fp7scg2Maosd9YUzmiG6BzW9LUlISlixZAp1OZ33uf//7X7UGVdMJIbDzUBp++O0feCsVeHNka7RvUZd9w4mo0oQQ+D35ClZsPwupVIIn+zXFgy3qcIZcIhdka2bexo0bY+jQofD09ETPnj3h42N7vL0rzMxbpDNi7e/nsH73OZjNQGxMBB7p1giqSnQZd8XZTBlz9XO1eIGqi9lmUjd79mxMmTIFISEhd3wwshRgS7ecwp8nMxAdEYBnBzSDN8e7ENEt0BYb8NWGEzh8LhvNGvjjqX73sKslkQuraGbeU6dOYefOnfjtt9+gVCoxYcIEbN68GX379q1wn848M69ZCCQduYrVv59DgdaA9vcEYWiXSAT6ecKoNyJPb7S5D1ecKIUxVz9Xixeoupl5bSZ1derUwQMPPFD5yKhc6TlaLFh9BNdytBjSOQL9OoazVp2IbsnlTDU+XX0U2QXFGNGjMR5qG8pyhMjFVTQzr7e3Nzw8PODu7g6ZTIaAgAAUFBQ4MNo7cym9EMt+OY1zaQVoVM8XrzzSmDN9E1UBm0ldrVq1MHXqVDRr1szahzsuLq7aA6tpjpzLxpfrj0MmlWB8XCs0a8AF3Ino1py4mINP1hyFh5sMb45sjcahfo4OiYiqgK2ZeePi4jBy5Ei4ubmhfv36GDx4sKNDvmVFOiPW7j6P3w5ehsrTDU/1uwcPtAhhpRRRFbGZ1IWGhgIAsrKyqj2Ymmr3kStYsvkUQgNVeHlIC9T241pRRHRrDp7OwJfrjyM4QIlxw1vB39vd0SERURWxNTPviBEjMGLECHuHVWWOnMvCks2nkK/Wo2vrehjSJQJeHm6ODouoRik3qbt27RpCQkLQv39/e8ZT42zen4Ifd5xD84YBeHFwNDwUnMmJiG7NgVMZWPjTMUTU9cFrw+7lzRARuQRtsQE//PYPko5eQ71AL7w0pCW7WhJVk3IzjMWLF2Py5MmYOnVqqeclEglnv6wEIQR+2nMB65Muov09QXhmQDMuV0BEt+zkxRws2nAckfV8MX54K7grZI4OiYjIpmPns7H4euvcgAfCEftAQ7jJeR9EVF3KTeomT54MAFi2bFmp5/V6ffVGVAMIIbBu9wVs2HsRD7YIwZN974FUyj7jRHRrLmeo8cmaowgOUOLVR1oyoSMip2c0mbFm13ls2X8JdWt74aUhLdCwDlvniKqbzb6Ay5cvx+LFi2E0GiGEgJubG7Zu3WqP2FzW5v2XsGHvRcS0rIPH+zblIGAiumVFOiM+W3cM7m4yjBveil0uicjpZeUV4Yv1x3H+SgG6tq6H+O6NoHBjZRSRPdhM6lauXIlly5Zh4cKF6NOnD5YuXWqPuFzWoTOZWL3zHNrfE8SEjohuixACS7ecQkauFm+OaM1JUYjI6R09n40vfjoOQOD5QdFo1zTI0SER3VVsdm729/dHUFAQNBoNOnTogPz8fHvE5ZJSM9RYtOEEGtTxxlP97mFCR0S35a9TGfjzZAYGx0SgSX1/R4dDRFQuIQR++fMS5v94GLV9PfDOk+2Z0BE5gM2WOm9vb2zbtg0SiQTLly9HTk6OPeJyOUU6Iz5bcxSe7jK8NKQluxsQ0W1RFxnw3a9n0LCON/rdH+7ocIiIymU0mfG/raex58hVtI0KxNMD7uEs30QOYrOlLjExEXXr1sX48eNx8eJFTJs2zQ5huZ5vfzmNzPwijB0Yza5SRHTbVv9+DtpiIx7v05QTLBGR09IbTPh0zVHsOXIVAx5ogOe5bBORQ5X77duzZ0+pxzk5OejUqRMMBkO1B+Vq9h67in3H0zGoU0NEhfk5OhwiclHpOVrsPnwV3drUQ/1gb0eHQ0RUpiKdER+vOoJ/UvMwuncTdG1dz9EhEd31yk3qNm3aVO6bOnXqVC3BuKKs/CIs++UMosL8MOCBBo4Oh4hc2E97LkAul2BAR3a7JCLnVKw34sMVybh4rRBjHm6ODs2CHR0SEaGCpG727NnW30+cOIELFy6gUaNGaNKkiV0CcwVCCPxv62lAAM/051p0RHT7svKKsP9EOnp3qA9fFbtwE5HzMRhN+GT1UVy4WojnB0WjbZNAR4dERNfZ7Pw8f/58/PHHH2jZsiWWLVuGHj164JlnnrFHbE5v77FrOHY+B4/2jEJtP09Hh0NELuz3w1cACdCjbaijQyEiuolZCCzacAInU3LxdP97mNARORmbSd2uXbuwatUqSKVSmEwmxMXFMakDkK/RY/lv/6BRqC+6tWFfciK6fQajGbsOX0GrRrUR4OPh6HCIiG6yce9FHDydieHdGuHBFnUcHQ4R/YfNpC4kJAQajQbe3t4wGo2oXbu2PeJyeiu3n0Wx3oQnucA4kcswm82YNm0aTp8+DYVCgcTERISH/zt+7ciRI5gzZw6EEAgMDMT7778Pd/fq7wp58EwGCrUGdONkA0TkhJLPZmHd7gvo2DwEvduHOTocIiqDzaQuIyMDvXv3RtOmTXH27Fm4ubkhPj4eALB8+fIy32Prxmnx4sVYtWoVAgICAADvvvsuIiIiquJ87OJUSi72Hb+GAQ+Eo04tL0eHQ0SVtG3bNuj1eqxYsQLJycmYM2cOFi5cCMAyRjYhIQELFixAeHg4fvzxR6SlpdmlbNp/PB21fNzRrGFAtR+LiOhWFGj0WPzzSdQPVuHxPk0gYUU2kVOymdR9/PHHpR4bjUbI5RW/raIbJwA4fvw45s6di+jo6NsM23GMJjOW/XIatX09MKBjA0eHQ0S34ODBg4iJiQEAtGrVCseOHbO+duHCBfj5+WHp0qU4c+YMunTpYpeErlhvxPGLuejaui5b/YnIqQghsHTLKRTpTHhzZHMo3GSODomIymEzqZs3bx5mzZoFT09PpKamYuLEieW20JWo6MYJsCR1ixYtQmZmJrp27Yrnnnuuwv3JZBL4+SlthXp9W2mlt70d634/h6vZWkx5oh2CAqtuHanqjrs6MGb7YMxVR61WQ6VSWR/LZDJrRVVubi4OHTqEhIQEhIeHY+zYsYiOjkbHjh0r3Oedlk9/HLsKo8mMmNahTvk3c9bPsjyuFi/AmO3FFWN2tL/PZOHQP1kY3q0R6tVmzyQiZ2YzqevUqRMee+wxxMbGYu3atZgyZYrNnVZ04wQA/fv3x8iRI6FSqfDSSy9hx44d6NatW7n7M5kE8vK0lTkf+PkpK73trVIXGbBq+z9oEVELjUK8q/Q41Rl3dWHM9lFTYw6swkqRylKpVNBoNNbHZrPZWi75+fkhPDwcjRo1AgDExMTg2LFjNpO6Oy2fkg6nwctDjrr+Hk75Obva9edq8QKM2V5uJWZHlE/OxmA0Y+WOf1C3thd6tuOsvETOTmprg/79+6NevXr4/PPP0b9/f3To0MHmTiu6cRJC4PHHH0dAQAAUCgW6dOmCEydO3MEp2M/Pf6SgSGfEI10jHR0KEd2GNm3aYNeuXQCA5ORkREVFWV8LCwuDRqNBSkoKAODAgQNo3Lhxtcd0+lIemob7Qya1WRwTEdnNzuQ0ZOYVI/6hRiyfiFyAzW/psGHD0LZtW+zevRvp6el4+umnbe60ohsntVqNAQMGQKPRQAiB/fv3u8TYupyCYmw7cBkdo0MQFqSy/QYicjo9e/aEQqFAfHw8Zs+ejcmTJ2PDhg1YsWIFFAoFZs6cifHjx2Po0KEICQlB165dqzWe3EIdsvKL0TjUr1qPQ0R0K4wmM7b+eQlRYX6IbljL0eEQUSXY7H45d+5cNGvWDACQkJCA7du329xpz549kZSUhPj4eAghMGvWLGzYsAFarRZxcXF4/fXXMXr0aCgUCnTs2BFdunS58zOpZj/tuQBAYFBMQ0eHQkS3SSqVYvr06aWei4z8t+W9Y8eOWLVqld3i+edyHgAgKszXbsckIrLlz5PpyCnQYXTvJo4OhYgqyWZSV6tWLbzxxhvIzc1F79690aSJ7S+4rRunQYMGYdCgQbcerYPkFBRj77Fr6NqqHmr7ejo6HCKqIf5JzYe7m4yt/0TkVHYdvorgACVaRLCVjshV2Ox+mZCQgKFDh0Kv1+O+++7DzJkz7RGXU9n6ZyqEAHp34IKbRFR1zqblI6KuD8erEJHTyMwrwpnUPDwYHcI16YhciM07CZ1Oh44dO0IikSAiIgLu7u72iMtpqIsM2HX4Cjo0C2YrHRFVGaPJjLQsNcJDOMseETmPP45fgwTAA9Ehjg6FiG6BzaROoVBg9+7dMJvNSE5OhkKhsEdcTmP735ehM5jQ9/76jg6FiGqQa9laGE0C9dn1koicyOFz2WhY1wcBPh6ODoWIboHNpG7GjBlYs2YNcnNz8c0332DatGl2CMs56AwmbDtwGfdG1kJoIG+8iKjqpGaoAYDj6YjIaaiLDLhwpYBj6YhckM2JUkJCQvDRRx/ZIxank3T0KtRFBvS9P9zRoRBRDXMpoxBymRQhtZSODoWICABw4mIOBIDohgGODoWIbhFH55fDbBbY+uclRNb1QeNQTjdORFUrLVODurWVnCSFiJzG2bR8KORSNKjDsb5EroZ3E+U4eCYTmXnF6NMhnLM/EVGVS8/VIiSArXRE5DwuXitE/WBvVjYRuSCb3S9NJhPWrFmDq1evokOHDmjcuDECAmp2s7wQAj//kYLgACVaN67t6HCIqIYxmszIyi/G/c04uxwROQeT2YxL1wrRuVVdR4dCRLfBZlXM1KlTceXKFSQlJUGj0WDixIn2iMuhzqTmIeVaIXq3D4NUylY6IqpamXlFEAIIDuAyKUTkHDJyi6A3mhEezK6XRK7IZlJ36dIlvPrqq3B3d0f37t1RWFhoj7gcatuBy/DykOOB5qxFJ6Kql55bBAAI9mf3SyJyDtdytADAyZuIXJTNpM5kMiEnJwcAoFarIa3h/ayz84vx9z+Z6NyqLhRuMkeHQ0Q1UMb1m6dgjqkjIieRnsPKJiJXZnNM3WuvvYYRI0YgMzMTcXFxmDJlij3icpidyWkAgG6t6zk4EiKqqTLyiqB0l0Pl6eboUIiIAAAZuVp4ebBcInJVNpO69u3bY/HixfDw8MDly5fRsmVLe8TlEAajCb8nX0GrRrVR25djXYioeuSr9fD3dnd0GEREVpn5xQjy570Pkauq1EQp69atQ0BAANavX4/ExER7xOUQf57MgLrIgIfahjo6FCKqwfI1evh4KRwdBhGRVb5aD18vVjYRuSqbSd3JkyfxwgsvAADefvttnDx5stqDcpQ9R64iOECJe8L9HR0KEdVgBUzqiMjJFGh08FWxXCJyVTa7XwohkJubC39/fxQUFMBkMtkjLrvLyivC6dQ8DI5pyMXGiaha5Wv08GVSR0TXmc1mTJs2DadPn4ZCoUBiYiLCw8Otrx85cgRz5syBEAKBgYF4//334e5eda1qJrNAYZEBPkqWS0SuymZS9+KLL2Lo0KHw9fVFYWEhpk6dao+47G7fiXQAQEcuY0BE1ahYb4TOYGJLHRFZbdu2DXq9HitWrEBycjLmzJmDhQsXArBUrickJGDBggUIDw/Hjz/+iLS0NERERFTZ8Qs0OggBttQRuTCbSV23bt3QuXNn5ObmolatWjWyFUsIgX3HriEqzA+1/ThImIiqT4FGDwCsESciq4MHDyImJgYA0KpVKxw7dsz62oULF+Dn54elS5fizJkz6NKlS5UmdACQV6gDwHKJyJXZTOqSkpKwZMkS6HQ663P/+9//qjUoe7t4rRDXcrTo06G+o0MhohquQGMAALbUEZGVWq2GSqWyPpbJZDAajZDL5cjNzcWhQ4eQkJCA8PBwjB07FtHR0ejYsWOF+5TJJPDzq9yac5dzsgEAdYK8K/0eR5PJpC4TawnGXP1cLV6g6mK2mdTNnj0bU6ZMQUhIze2WuPfoNchlUtzXJNDRoRBRNbI1bmXx4sVYtWoVAgICAADvvvtuldeIFxZZWuq8lVwLiogsVCoVNBqN9bHZbIZcbrlF8/PzQ3h4OBo1agQAiImJwbFjx2wmdSaTQF6etlLHV2st5ZJRb6z0exzNz0/pMrGWYMzVz9XiBW4t5sBA73Jfs5nU1alTBw888EDlI3MxQgj8/U8mWkbWgtKDN1lENVlF41YA4Pjx45g7dy6io6OrLQZtsREA4OVhs/glortEmzZtsGPHDvTr1w/JycmIioqyvhYWFgaNRoOUlBSEh4fjwIEDeOSRR6r0+EU6yyR4nu6yKt0vEdmPzbuKWrVqYerUqWjWrJl1PF1cXFy1B2YvGblFyC3UYcADAY4OhYiqWUXjVgBLUrdo0SJkZmaia9eueO6556o8Bs31pI6VSERUomfPnkhKSkJ8fDyEEJg1axY2bNgArVaLuLg4zJw5E+PHj4cQAq1bt0bXrl2r9PjFeku55KFgZRORq7L57Q0NtSzEnZWVVe3BOMLJlFwA4Np0RHeBisatAED//v0xcuRIqFQqvPTSS9ixYwe6detW4T5vZdyKTCaF+frvdYJ9IJM6/8RTrjY+wdXiBRizvThzzFKpFNOnTy/1XGRkpPX3jh07YtWqVdV2/JIeBGypI3JdNpO6l156CRkZGTAajRBCICMjwx5x2c3JlFz4e7sj2J+zXhLVdBWNWxFC4PHHH4e3t6W/epcuXXDixAmbSd2tjFvx81MiO68Inu5yFBYU3eZZ2JerjU9wtXgBxmwvVTVupSYq0hkhk0ogl0kdHQoR3SabSd2UKVOQnJyMoqIiFBcXIywsDCtXrrRHbNXOLAROXcpFdMOauVQDEZVW0bgVtVqNAQMG4Oeff4ZSqcT+/fsxdOjQKo9BW2zgeDoicipFOiM8FDLeCxG5MJtVMufPn8emTZvQqVMnbNq0Ce7u7vaIyy6uZGpQqDWw6yXRXaJnz55QKBSIj4/H7NmzMXnyZGzYsAErVqyAt7c3Xn/9dYwePRojR45Eo0aN0KVLlyqPQVNshBfH0xGRE7EkdaxsInJlNr/BXl5ekEgk0Gq1CAgIgMFgsLlTW9OGl0hISICvry/eeOON24v+DpWMp2sa7ueQ4xORfdkatzJo0CAMGjSoWmPQFhuhZEsdETmRIp0RHhxPR+TSbLbUNW/eHP/3f/+HoKAgvP766zAajTZ3euO04ePHj8ecOXNu2mb58uU4c+bM7UVdRU6m5CLIzxO1fTmejojsQ8Pul0TkZAxGExRyjqcjcmU27yzGjRsHjUYDd3d37Nq1C/fee6/NndqaNvzQoUM4fPgw4uLicP78+dsM/c6YzQKnU/PQrmmQQ45PRHcnS0sdu18SkfMwGM2QcZIUIpdWblL3448/YtiwYfjggw9KDZxNTk7GuHHjKtxpRdOGZ2Rk4NNPP8Wnn36KzZs3VyrIW50yvDLbXrxagCKdEa2bBjnFFMfOPNVyeRizfTDmmqVIZ4TSnS11ROQ8jCYBNyZ1RC6t3DuLkJAQAEB4eDhkslvrZ13RtOFbtmxBbm4uxowZg8zMTBQXFyMiIgJDhgwpd3+3OmV4ZbY9csayNEOIr4dTTMtc06eHdhaM2T4qE/PdNmU4AJhMZuiNZo5dISKnYjCa4MmJUohcWrnf4JLukz///DO++eabW9ppRdOGjx49GqNHjwYArFmzBufPn68woasu56/kw8tDjiCuT0dEdlKks4xJ5ixzRORMDEYzvD25nAGRK7N5Z+Ht7Y3ffvsNDRo0gFRqaZpv2LBhhe/p2bMnkpKSEB8fDyEEZs2ahQ0bNkCr1SIuLq5qIr9D568UomEdH67JQkR2U6Q3AQA8FGypIyLnYTSZufA4kYuzmdTl5ORgyZIl1scSiQT/+9//KnyPrWnDSziihQ4AivVGpGWp0SaqgUOOT0R3J22xZUkYJnVE5EwMRiZ1RK7OZlK3bNmyUo/1en21BWMvKdcKIQTQsI6Po0MhortIsc7SUufJiVKIyIkYTWa4ydlziciV2byzWL58ORYvXgyj0QghBNzc3LB161Z7xFZtzl8tAAA0rMukjojs598xdWypIyLnwZY6Itdn8xu8cuVKLFu2DJ07d8bs2bPL7Ebpas5fKUBtXw/4KBWODoWI7iKcKIWInBGTOiLXZ/Mb7O/vj6CgIGg0GnTo0AH5+fn2iKtanb9SgAi20hGRnWnZUkdETogTpRC5PpvfYG9vb2zbtg0SiQTLly9HTk6OPeKqNrmFOuQW6hDB8XREZGfF15M6jqkjImdhFgJGk4BcxjF1RK7MZlKXmJiIunXrYvz48bh48SKmTZtmh7Cqz0WOpyMiB+GYOiJyNiaTGQDgJmdLHZErs/kNnjhxIjIzMxEYGIhJkyahQ4cO9oir2qSkF0IiAeoHeTs6FCK6y2h1RshlEnZzIiKnYTQJAIBMynKJyJXZ/AaPHTsWv//+OwYNGoRPPvkEV69etUdc1eZSuhohAUq4s6aciOysSGfkJClE5FSEsCR1Uva+JHJpNu8uWrRogRYtWiA/Px/Tpk1Dz549cezYMXvEVi1S0gvRJMzP0WEQ0V1IrzdB4cbacCJyHmZLTgcJszoil2bz7uLAgQOYMmUKHnvsMTRq1Ajbtm2zR1zVokCrR26hDvWD2fWSiOzPYDLDjV0viciJmM0lLXVM6ohcmc2WuqVLl2LYsGGYOXMmJC7+hb+UXggACA9WOTgSIrob6Q0mTkZARE7FLErG1Ln2PR7R3c5mUvfJJ5/YIw67uJSuBgCEsaWOiByAa0ERkbOxttQxqSNyaXfV3cWl9ELU9vWAytPN0aEQkQOYzWZMnToVcXFxGDVqFFJSUsrcLiEhAfPmzavy4+sNZrbUEZFTKUnqXLwzFtFd7666u0hJV3M8HdFdbNu2bdDr9VixYgXGjx+POXPm3LTN8uXLcebMmWo5voEtdUTkZMyCY+qIagKbdxfp6el444038PTTT2PlypU4fPiwPeKqckU6I9JztKjP8XREd62DBw8iJiYGANCqVaubZvI9dOgQDh8+jLi4uGo5vsHIljoici4ls1+y+yWRa7M5pi4hIQFPPvkkPv/8c9x3332YNGkSVq5caY/YqlRqhmU8XThb6ojuWmq1GirVvxU7MpkMRqMRcrkcGRkZ+PTTT/Hpp59i8+bNld6nTCaBn5+yUtsajWYoPdwqvb0zkMmkjLeaMWb7cMWY7YGzXxLVDDaTOp1Oh44dO2LhwoWIiIiAu7u7PeKqciUzX7L7JdHdS6VSQaPRWB+bzWbI5ZZicMuWLcjNzcWYMWOQmZmJ4uJiREREYMiQIRXu02QSyMvTVur4eqMJEJXf3hn4+SkZbzVjzPZxKzEHBt499wrW7pdsqSNyaTaTOoVCgd27d8NsNiM5ORkKhcIecVW5y5kaqDzd4KdyzfiJ6M61adMGO3bsQL9+/ZCcnIyoqCjra6NHj8bo0aMBAGvWrMH58+dtJnS3ymDkmDoici7/ttQ5OBAiuiM2k7oZM2Zg7ty5yM3NxTfffINp06bZIayql56jRUgtpcuvtUdEt69nz55ISkpCfHw8hBCYNWsWNmzYAK1WW23j6G7EMXVE5GxEyZg63h8RuTSbSd3WrVsxbdo0+Pr62iOeapORV4Rm4f6ODoOIHEgqlWL69OmlnouMjLxpu6puoSvBljoicjbsfklUM9i8uzAajXjyyScxfvx47N+/3x4xVTmdwYTcQh2CAjhAmogcx2A0Qy7njRMROQ8TFx8nqhFsJnVPP/001qxZg8cffxzff/89evXqZY+4qlRmbhEAINjf08GRENHdyiwEjCYz3NhSR0ROhLNfEtUMNrtfFhcXY+vWrVi3bh2EEHjllVfsEVeVSs+1zHYV7M+WOiJyDJPJDAAcU0dETkUITpRCVBPYTOoefvhh9O7dG9OmTUN4eLg9YqpyGddb6oLYUkdEDmIwWm6cOKaOiJyJmd0viWqEcpO6kgV5165dCzc3NwCAXq8HAJdb1iA9VwsfpRs83W3msERE1cJktrTUMakjImdyPafj7OBELq7cLGfixIn44IMPEBsbC4lEYm2el0gk+O233+wWYFVIzylCELteEpEDGU2WMlTG2nAi+g+z2Yxp06bh9OnTUCgUSExMLLN3VEJCAnx9ffHGG29U3bE5+yVRjVBuUvfBBx8AAObPn4+WLVtan3fFGTC5nAEROVpJSx2TOiL6r23btkGv12PFihVITk7GnDlzsHDhwlLbLF++HGfOnEG7du2q9NicKIWoZig3qTtw4ADOnj2LJUuW4MknnwRgqUn67rvvsHHjxgp3aqvGaevWrVi0aBEkEgni4uIwbNiwKjqdm1mXM+B4OiJyoJJpw2Uy3jgRUWkHDx5ETEwMAKBVq1Y4duxYqdcPHTqEw4cPIy4uDufPn6/SY//bUleluyUiOys3qfPx8UFWVhb0ej0yMzMBWLpeTpgwweZOK6pxMplM+OCDD7B69WoolUr069cPDz30EAICAqrolEqzLmfANeqIyIFKul9yTB0R/ZdarYZKpbI+lslk1rkNMjIy8Omnn+LTTz/F5s2bK71PmUwCPz/b9z6enpZ5Enx9PCu1vbOQyaQuFS/AmO3B1eIFqi7mcpO6qKgoREVFYdiwYQgODrY+bzAYbO60ohonmUyGn3/+GXK5HNnZ2QAALy+v2z4BW7icARE5g5IlDdj9koj+S6VSQaPRWB+bzWbI5ZZbtC1btiA3NxdjxoxBZmYmiouLERERgSFDhlS4T5NJIC9Pa/PYGo0OAFBYWIy8PLc7OAv78vNTVur8nAljrn6uFi9wazEHBnqX+5rN6SB37NiBxYsXw2g0QggBNzc3bN26tcL3VFTjBAByuRy//PILpk+fji5dulifL09la5ss25bOdvOLjACAxg0CoPRw3sLqbq5ZsCfGbB+uGHN1s3a/ZB8nIvqPNm3aYMeOHejXrx+Sk5MRFRVlfW306NEYPXo0AGDNmjU4f/68zYTuVgjOfklUI9hM6lauXIlly5Zh4cKF6NOnD5YuXWpzpxXVOJXo1asXevTogUmTJmHdunUYOnRoufurbG0TcHO2e+lqPnyUbtAXG6Avtt3K6Cg1vWbBWTBm+6hMzBXVNtVEJUmdnGPqiOg/evbsiaSkJMTHx0MIgVmzZmHDhg3QarWIi4uzSwwsmYhcm82kzt/fH0FBQdBoNOjQoQMWLFhgc6cV1Tip1WqMHTsW33zzDRQKBTw9PSGtxpprLmdARM6A3S+JqDxSqRTTp08v9VxkZORN21VlC10JUfILiyYil2YzqfP29sa2bdsgkUiwfPly5OTk2NyprRqn2NhYPProo5DL5WjSpAkefvjhKjmZsmTmF6FJGJczICLHMlpnv2T3SyJyHtZ1iB0cBxHdGZtJXWJiIi5duoTx48fjm2++wbRp02zu1FaNU1xcnF26E5jMZuQW6lDL16Paj0VEVBETFx8nImfGMXVELq3cpG7Pnj2lHufk5KBTp06Vmv3SWeQW6iAEUMvH3dGhENFdrqT7JZc0ICJnYp0oxbFhENEdKjep27RpU7lv6tSpU7UEU9VyCizT9LKljogc7d/ZL3nrRETOQ1wfVceGOiLXVm5SN3v2bHvGUS2y84sBALV8mNQRkWMZzdcnSuHsl0TkTITtTYjI+dkcU3djq1xeXh7CwsKwefPmag2qqmQXWJK6ACZ1RORg1jF17H5JRE6I69QRuTabSd2NY+vS0tLw6aefVmtAVSm7oBgqTze4u8kcHQoROQGz2Yxp06bh9OnTUCgUSExMRHh4uPX1rVu3YtGiRZBIJIiLi8OwYcOq7NjWderY/ZKInAgb6ohqBptJ3Y3q1auH8+fPV1csVS67oJjj6YjIatu2bdDr9VixYgWSk5MxZ84cLFy4EABgMpnwwQcfYPXq1VAqlejXrx8eeughBAQEVMmxuU4dETklTpRCVCPYTOrGjRtnbZLPyMhArVq1qj2oqpJToENIABceJyKLgwcPIiYmBgDQqlUrHDt2zPqaTCbDzz//DLlcjuzsbACAl5dXlR2b69QRkTMSzOqIagSbSV18fLz1d3d3d0RHR1drQFVFCIHs/GI0a8CFx4nIQq1WQ6VSWR/LZDIYjUbI5ZaiUC6X45dffsH06dPRpUsX6/MVkckk8POzXXnkprDsq1aAFzzdb6mThEPJZNJKnZ+zcLV4AcZsL64Ysz1wSQOimsHmnUWdOnWwY8cO6HSW5QH+/PNPPPvss9Ue2J3SFBuhM5hQm5OkENF1KpUKGo3G+thsNt+UuPXq1Qs9evTApEmTsG7dOgwdOrTCfZpMAnl5WpvH1mgsZai6sAi6ItcZ5+vnp6zU+TkLV4sXYMz2cisxBwZ6V3M0TogTpRC5NJv9gF544QXk5+dDoVBY/7mCkuUMOPMlEZVo06YNdu3aBQBITk5GVFSU9TW1Wo3HHnsMer0eUqkUnp6ekEqrrqukdfbLKtwnEdGdYksdUc1QqZa6l19+2R6xVKmc68sZcKIUIirRs2dPJCUlIT4+HkIIzJo1Cxs2bIBWq0VcXBxiY2Px6KOPQi6Xo0mTJnj44Yer7Ngls19KOVEKETkR6+LjDo6DiO6MzaSuW7dumDdvHho1amR9btCgQdUZU5XIKuDC40RUmlQqxfTp00s9FxkZaf09Li4OcXFx1XJssxBM6IjI+ZSsacDiicil2Uzqfv75Z0RERODcuXMAXGdxypyCYrjJpfBWujk6FCIiCAFIXaT8JKK7x785HcsnIldmM6lTKBR499137RFLlcrOL0aAj4fLJKFEVLOZhQAb6ojIWfF2ici12Uzq6tatiy+//BLNmjWzJkidOnWq9sDuVHaBDrV93B0dBhERAMsyK+x+SUTORpTMlEJELs1mUmc0GnHx4kVcvHjR+pwrJHU5BcUIjXSdhdKJqGYzm12n+zoR3T2s3S9ZPhG5NJtJ3ezZs+0RR5UyGE3I1+g5SQoROQ1L90veNBGRk2FDHVGNYDOpu7FVLi8vD2FhYdi8eXO1BnWn8jV6AICfN7tfEpFzsHS/dHQURESl/dtS59AwiOgO2Uzq9uzZY/09LS0Nn376abUGVBW0xUYAgNLd5ukREdmFWbB7ExE5L5ZORK7tluqN69Wrh/Pnz1dXLFWmSHc9qfNgUkdEzoETpRCRU+JEKUQ1gs2sZ9y4cdba5YyMDNSq5fyTj2iZ1BGRkzGbuaQBETkfa0rHngRELs1m1hMfH2/93d3dHdHR0dUaUFUo6X7pye6XROQkOFEKETmjkoY6lk5Erq3C7pcrVqxAmzZt0L59e0ilUpw4cQIymcxesd02a/dLJnVE5CSEALtfEpHzYvFE5NLKTeo++eQTJCUlwWAwAABCQkKQlJTkGhOl6NhSR0TOxSwEJ0ohIqdTsvg4Syci11ZuUrdr1y58/PHH8PT0BACEhobio48+wo4dO+wW3O0q0hmhcJNCLuP84UTkHNhSR0TOiIuPE9UM5WY9SqXypi+4m5sbvLy8qj2oO6UtNrLrJRE5FU6UQkROiZNfEtUI5WY+Hh4eSE1NRVhYmPW51NTUStXkmM1mTJs2DadPn4ZCoUBiYiLCw8Otr2/cuBFLly6FTCZDVFQUpk2bBmkVrsqr1RnZ9ZKInAonSiEiZ8TFx4lqhnIznzfeeAMvvPACOnbsiLCwMFy5cgV79uzB3Llzbe5027Zt0Ov1WLFiBZKTkzFnzhwsXLgQAFBcXIz58+djw4YN8PT0xLhx47Bjxw489NBDVXZSRTojlzMgIqfC7pdE5JQ4po6oRii3eaxx48b4/vvv0axZMxQVFaF58+b44Ycf0KxZM5s7PXjwIGJiYgAArVq1wrFjx6yvKRQKLF++3DpWz2g0wt3d/U7PoxRtMVvqiMi5mM2cKIWInM+/vS9ZPhG5sgozH29vbwwaNOiWd6pWq6FSqayPZTIZjEYj5HI5pFIpateuDQBYtmwZtFotHnzwwQr3J5NJ4OenrNSxZTIpdEYzQr09Kv0eZyCTSV0qXoAx2wtjrhmEEGypIyKnY12njsUTkUurluYslUoFjUZjfWw2myGXy0s9fv/993HhwgV88sknNmuvTSaBvDxtpY7t56eEWquHXCqp9HucgZ+f0qXiBRizvdTUmAMDve0UjXMwC940ERERUfWoljn/27Rpg127dgEAkpOTERUVVer1qVOnQqfT4fPPP7d2w6wqQojr3S+df5F0Irp7cKIUInJG4noHTBZPRK6tWlrqevbsiaSkJMTHx0MIgVmzZmHDhg3QarWIjo7GqlWrcN999+Hxxx8HAIwePRo9e/askmPrjWaYzIJLGhDRTRw5My+7XxKRUyrpfskxdUQurVoyH6lUiunTp5d6LjIy0vr7qVOnquOwAABNkQEAoPRwq7ZjEJFrcuTMvGazqNKlW4iIqoJ1ohTmdEQurcbdYWiLjQDA7pdEdBNHzswrBLj4OBE5LRZPRK6txvVR1BRfb6lzZ0sdEZVW1TPzWvZRudl5pTIppFLXmxXU1WYydbV4AcZsL84cs6O7hhOR66t5SV1J90uOqSOi/6jqmXmBys/OqzcY4SZX1MiZTJ2Jq8ULMGZ7uZWY7T07ryO7hpfgRClErq3mdr/0YFJHRKU5dmZecKIUIiqTo7uGW7B8InJlNS7z+bf7ZY07NSK6Q46cmddsFhxTR0RlcmTXcI/rE8v5+SnhJnedun5n7k5bHsZc/VwtXqDqYq5xmY+WSR0RlcORM/NaJkphVkdEN3Nk1/CiIj0AID9fC7nMdZK6mt4F2Fm4WsyuFi9QdV3DXefbW0maIiNkUgkUbjXu1IjIhZmFqNSNGBHdfRzaNfz6TxZPRK6txjVnaYoN8HSX8+aJiJyKmYuPE1E5HNk1nIuPE9UMNS6p0xYb2PWSiJwOJ0ohovI4tGt4yS8snohcWo3ro6gpMnLmSyJyOmazYPcmInI6JevUsXgicm01LqljSx0ROSMhBGTM6ojISXHYCpFrq3FJnabYyKSOiJwOJ0ohImf07zp1ROTKal5SV2Rg90sicjpmM8fUEZHzEeDMl0Q1QY1L6tj9koickQDH1BGRMxIcT0dUA9SopM5kNqNYb2JSR0ROx2wWXHyciJyOYFMdUY1Qo5K6Ip0JAODJpI6InAyXNCAiZ8WSicj11aikTqszAgCUHFNHRE7GLNhSR0RERNWjRiV1RcXXkzq21BGRkzGbBaQ1qsQloppACPa+JKoJatQtRklLHbtfEpGzsdw48c6JiJyLsMx/6egwiOgO1aykrpjdL4nIObH7JRE5JbbUEdUINSqp81Up4KtSoJavh6NDISIqpU4tL9QN9HJ0GEREpQT5eyI0SOXoMIjoDtWoJq1G9Xyx+O1eyMvTOjoUIqJSEh6/D35+SpZPRORUurSqh4FdG7NsInJxNaqljoiIiIiI6G7DpI6IiIiIiMiFMakjIiIiIiJyYUzqiOiuYTabMXXqVMTFxWHUqFFISUm5aZuioiLEx8fj3LlzDoiQiIiI6NYxqSOiu8a2bdug1+uxYsUKjB8/HnPmzCn1+tGjR/Hoo48iNTXVQRESERER3TomdUR01zh48CBiYmIAAK1atcKxY8dKva7X6/HZZ58hIiLCEeERERER3ZYataQBEVFF1Go1VKp/12OSyWQwGo2Qyy1FYdu2bW95nzKZBH5+ykpuK630ts7C1WJ2tXgBxmwvrhgzEVFlMakjoruGSqWCRqOxPjabzdaE7naZTKLS6zu54jp1rhazq8ULMGZ7uZWYAwO9qzkaIqKq5RJJnZub7JYKWFctjF0xbsZsH4y5arRp0wY7duxAv379kJycjKioqDve591QPrlazK4WL8CY7cUVY75dLJucE2Oufq4WL1A1MbtEUkdEVBV69uyJpKQkxMfHQwiBWbNmYcOGDdBqtYiLi3N0eERERES3RSKEEI4OgoiIiIiIiG4PZ78kIiIiIiJyYUzqiIiIiIiIXBiTOiIiIiIiIhfGpI6IiIiIiMiF1ZjZL81mM6ZNm4bTp09DoVAgMTER4eHhjg7rJgaDAVOmTEFaWhr0ej2ef/55NGrUCJMmTYJEIkHjxo3xzjvvQCp1vnw7OzsbQ4YMwTfffAO5XO4SMX/55ZfYvn07DAYDRowYgfbt2zt13AaDAZMmTUJaWhqkUilmzJjh1H/rw4cPY968eVi2bBlSUlLKjHPlypVYvnw55HI5nn/+eXTr1s3RYduVM5dNt1IeOdvnWJnyyJlirmxZ5Cwx30pZ5Awx325ZVFxcjAkTJiA7OxteXl6YO3cuAgIC7B6/ozhr+eRKn+edlqOOiNlkMuHtt9/GhQsXIJPJMHv2bAghnDpm4PbLfUfFO2jQIHh7W5YqCA0NxdixY6s3ZlFDbN26VUycOFEIIcShQ4fE2LFjHRxR2VatWiUSExOFEELk5OSILl26iOeee0788ccfQgghEhISxC+//OLIEMuk1+vFCy+8IHr16iXOnj3rEjH/8ccf4rnnnhMmk0mo1WqxYMECp4/7119/Fa+88ooQQog9e/aIl156yWljXrRokRgwYIAYNmyYEEKUGWdGRoYYMGCA0Ol0oqCgwPr73cSZy6bKlkfO9jlWpjxyppgrWxY5U8yVLYucIeY7KYu++eYbsWDBAiGEEBs3bhQzZsywa+yO5ozlk6t9nndajjoi5l9//VVMmjRJCGEpn8aOHev0Md9Jue+IeIuLi8XAgQNLPVfdMTtHdX8VOHjwIGJiYgAArVq1wrFjxxwcUdn69OmDV1991fpYJpPh+PHjaN++PQCgc+fO2Lt3r6PCK9fcuXMRHx+PoKAgAHCJmPfs2YOoqCi8+OKLGDt2LLp27er0cTds2BAmkwlmsxlqtRpyudxpY65fvz4++eQT6+Oy4jxy5Ahat24NhUIBb29v1K9fH6dOnXJUyA7hzGVTZcsjZ/scK1MeOVPMlS2LnCnmypZFzhDznZRFN34/O3fujH379tk1dkdzxvLJ1T7POy1HHRFzjx49MGPGDADAlStXULt2baeP+U7KfUfEe+rUKRQVFeGpp57C6NGjkZycXO0x15ikTq1WQ6VSWR/LZDIYjUYHRlQ2Ly8vqFQqqNVqvPLKK3jttdcghIBEIrG+XlhY6OAoS1uzZg0CAgKsFxcAp48ZAHJzc3Hs2DF8/PHHePfdd/HGG284fdxKpRJpaWno27cvEhISMGrUKKeNuXfv3pDL/+3BXVacarXa2vWg5Hm1Wm33WB3JmcumypZHzvQ5VrY8cqaYK1sWOVPMlS2LnCHmOymLbnzemcpXe3HG8snVPs87LUcddQ3K5XJMnDgRM2bMQO/evZ065jst9x3xN/bw8MDTTz+N//u//7utcv92Yq4xSZ1KpYJGo7E+NpvNpQoFZ3L16lWMHj0aAwcORGxsbKnxURqNBj4+Pg6M7marV6/G3r17MWrUKJw8eRITJ05ETk6O9XVnjBkA/Pz80KlTJygUCkRERMDd3b3Ul8IZ416yZAk6deqErVu34qeffsKkSZNgMBisrztjzCXKuo7/+73UaDSlCq+7gbOXTZUpj5zpc6xseeRMMVe2LHKmmCtbFjlTzCVu5Rq+8XlnLl+ri7OXT4BrfJ53Uo468hqcO3cutm7dioSEBOh0OqeN+U7LfUf8jRs2bIiHH34YEokEDRs2hJ+fH7Kzs6s15hqT1LVp0wa7du0CACQnJyMqKsrBEZUtKysLTz31FCZMmIBHHnkEANCsWTPs378fALBr1y7cd999jgzxJt999x2+/fZbLFu2DPfccw/mzp2Lzp07O3XMANC2bVvs3r0bQgikp6ejqKgIHTt2dOq4fXx8rDdEvr6+MBqNTn99lCgrzpYtW+LgwYPQ6XQoLCzEuXPnnPa7WV2cuWyqbHnkTJ9jZcsjZ4q5smWRM8Vc2bLImWIucStxtmnTBr///rt127Zt2zoydLtz5vKphLN/nndajjoi5nXr1uHLL78EAHh6ekIikSA6OtppY77Tct8Rf+NVq1Zhzpw5AID09HSo1Wo8+OCD1RqzRAghqu+U7KdkBqczZ85ACIFZs2YhMjLS0WHdJDExEZs3b0ZERIT1ubfeeguJiYkwGAyIiIhAYmIiZDKZA6Ms36hRozBt2jRIpVIkJCQ4fczvvfce9u/fDyEEXn/9dYSGhjp13BqNBlOmTEFmZiYMBgNGjx6N6Ohop4358uXLGDduHFauXIkLFy6UGefKlSuxYsUKCCHw3HPPoXfv3o4O266cuWy6lfLIGT9HW+WRM8Vc2bLIWWK+lbLIGWK+3bKoqKgIEydORGZmJtzc3PDBBx8gMDDQ7vE7irOWT670ed5pOeqImLVaLSZPnoysrCwYjUY8++yziIyMdOq/c4nbKfcdEa9er8fkyZNx5coVSCQSvPHGG/D396/WmGtMUkdERERERHQ3qjHdL4mIiIiIiO5GTOqIiIiIiIhcGJM6IiIiIiIiF8akjoiIiIiIyIUxqSMiIiIiInJhzrXCJLmszMxMfPjhh5g9ezaeeOIJLFmyxOZ7TCYTxowZA61Wiy+++AK+vr4AgEmTJuH48ePw8/Ozbvfuu++icePGyM/Px9y5c5GSkgKTyYQ6depg+vTpDl/sloicE8smInJWLJ+oKjGpoypx+PBhREdHQ6vVwsvLq1LvyczMRG5uLtasWXPTaxMmTEDnzp0BAL///js+/vhjfPrppxg3bhzi4+PRs2dPAMCSJUswdepUfPTRR1V3MkRUY7BsIiJnxfKJqhKTOrpjr7zyCv7++2/UrVsX33//PYxGI7Zs2YI+ffpYt1m/fj2WLl0KhUKBBg0aYPr06UhISMDFixcxdepUTJ8+vdz95+fnQ6lUIi0tDVlZWdZCCbAsQjl06FAAllqqS5cuQafT4emnn0a/fv2q76SJyOmxbCIiZ8XyiaoaFx+nKvHss8/i888/x5dffon7778f9913n/W13NxcDB8+HGvXroVKpcKsWbNQv359dO3aFePGjcPKlStL7evGLgRSqRRBQUGYMGEC0tLS8PXXX+Ozzz676fhqtRqxsbFYvXo1ACApKQmxsbHVe9JE5PRYNhGRs2L5RFWJLXV0x15++WUcOXIETz31FM6cOYO9e/di9OjR1tqm1NRUNGrUCCqVCgDQrl077NmzB127di13nzd2ISghhMC1a9dKPWcwGLBlyxbExsYiISEBCQkJUKvVePjhh6v2JInI5bBsIiJnxfKJqhqTOrpjY8aMQYMGDTB+/PgyB/qGhobi3Llz0Gq1UCqV+PPPP9GwYcNbPk5wcDD8/f2xbds29OjRAwDwv//9D0eOHEGHDh1w/PhxfPbZZ9DpdOjSpQsGDhwIuZyXONHdimUTETkrlk9U1fip0R07fvw4mjVrhsuXLyMsLOym1wMCAvDyyy9j9OjRkEqlqF+/Pt544w1kZmbe8rHee+89TJ8+Hd988w0MBgPq16+PxMREqFQqZGZmYtCgQVAqlXjqqadYKBHd5Vg2EZGzYvlEVY1j6oiIiIiIiFwYFx8nIiIiIiJyYUzqiIiIiIiIXBiTOiIiIiIiIhfGpI6IiIiIiMiFMakjIiIiIiJyYUzqiIiIiIiIXBiTOiIiIiIiIhfGpI6IiIiIiMiF/T9cx0iR+qqdQgAAAABJRU5ErkJggg==\n",
      "text/plain": [
       "<Figure size 1080x288 with 3 Axes>"
      ]
     },
     "metadata": {},
     "output_type": "display_data"
    }
   ],
   "source": [
    "# plot PCA variance explained\n",
    "sns.set({'figure.figsize': (15, 4)})\n",
    "fig, axarr = plt.subplots(1, 3)\n",
    "\n",
    "for ix, ve in enumerate(var_exp_list):\n",
    "    sns.lineplot(x=range(len(ve)), y=np.cumsum(ve), ax=axarr[ix])\n",
    "    axarr[ix].set_title('{} PCs, variance explained: {:.4f}'.format(\n",
    "        n_pcs_list[ix], sum(ve, 0)))\n",
    "    axarr[ix].set_xlabel('# of PCs')\n",
    "    if ix == 0:\n",
    "        axarr[ix].set_ylabel('Cumulative variance explained')\n",
    "plt.suptitle('27k methylation data, # PCs vs. variance explained')\n",
    "plt.subplots_adjust(top=0.85)"
   ]
  }
 ],
 "metadata": {
  "kernelspec": {
   "display_name": "Python [conda env:mpmp]",
   "language": "python",
   "name": "conda-env-mpmp-py"
  },
  "language_info": {
   "codemirror_mode": {
    "name": "ipython",
    "version": 3
   },
   "file_extension": ".py",
   "mimetype": "text/x-python",
   "name": "python",
   "nbconvert_exporter": "python",
   "pygments_lexer": "ipython3",
   "version": "3.7.9"
  }
 },
 "nbformat": 4,
 "nbformat_minor": 4
}<|MERGE_RESOLUTION|>--- conflicted
+++ resolved
@@ -244,12 +244,7 @@
    "source": [
     "tcga_methylation_df = (\n",
     "    pd.read_csv(os.path.join(cfg.raw_data_dir, manifest_df.loc['methylation_27k'].filename),\n",
-<<<<<<< HEAD
     "                index_col=0, sep='\\t')\n",
-=======
-    "                index_col=0,\n",
-    "                sep='\\t')\n",
->>>>>>> b7094adc
     "      .transpose()\n",
     ")\n",
     "tcga_methylation_df.index.rename('sample_id', inplace=True)\n",
