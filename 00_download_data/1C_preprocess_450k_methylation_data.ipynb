--- conflicted
+++ resolved
@@ -777,11 +777,7 @@
   },
   {
    "cell_type": "code",
-<<<<<<< HEAD
    "execution_count": 12,
-=======
-   "execution_count": 8,
->>>>>>> b7094adc
    "metadata": {},
    "outputs": [
     {
