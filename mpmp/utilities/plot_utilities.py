--- conflicted
+++ resolved
@@ -116,11 +116,8 @@
                             sig_alpha,
                             sig_alphas=[0.05, 0.01, 0.001],
                             metric='aupr',
-<<<<<<< HEAD
                             predict_str='Mutation prediction',
-=======
                             sig_genes=None,
->>>>>>> 43b19ccd
                             xlim=None,
                             ylim=None,
                             verbose=False):
