--- conflicted
+++ resolved
@@ -32,9 +32,7 @@
     This allows calling scripts to choose how to handle this case (e.g. to
     print an error message and continue, or to abort execution).
     """
-<<<<<<< HEAD
-    def __init__(self, *args):
-        super().__init__(*args)
+    pass
 
 class GenesNotFoundError(Exception):
     """
@@ -46,6 +44,3 @@
     """
     def __init__(self, *args):
         super().__init__(*args)
-=======
-    pass
->>>>>>> e96881c7
