import pathlib

repo_root = pathlib.Path(__file__).resolve().parent.parent

# important subdirectories
data_dir = repo_root / 'data'
results_dir = repo_root / 'results'

# locations of saved data files
raw_data_dir = data_dir / 'raw'
pancan_data = data_dir / 'pancancer_data.pkl'
sample_counts = data_dir / 'tcga_sample_counts.tsv'

# location of sample info
sample_info_dir = data_dir / 'sample_info'
expression_sample_info = sample_info_dir / 'tcga_expression_sample_identifiers.tsv'
me_27k_sample_info = sample_info_dir / 'tcga_me_27k_sample_identifiers.tsv'
me_450k_sample_info = sample_info_dir / 'tcga_me_450k_sample_identifiers.tsv'
rppa_sample_info = sample_info_dir / 'tcga_rppa_sample_identifiers.tsv'
sample_infos = {
    'expression': expression_sample_info,
    'me_27k': me_27k_sample_info,
    'me_450k': me_450k_sample_info,
    'rppa': rppa_sample_info,
}

# locations of processed multimodal data files
<<<<<<< HEAD
expression_data = data_dir / 'tcga_expression_matrix_processed.tsv.gz'
methylation_27k_data = data_dir / 'me_preprocessed' / 'methylation_processed_n10_i5.tsv.gz'
methylation_450k_data = data_dir / 'methylation_450k_f10_i5_mad100000.pkl'
rppa_data = data_dir / 'tcga_rppa_matrix_processed.tsv'
data_types = {
    'expression': expression_data,
    'me_27k': methylation_27k_data,
    'me_450k': methylation_450k_data,
    'rppa': rppa_data,
=======
rnaseq_data = data_dir / 'tcga_expression_matrix_processed.tsv.gz'
# use this as default methylation data for now
# this is 27K methylation data, 450K is too large to use unprocessed
methylation_27k_data = data_dir / 'me_preprocessed' / 'methylation_processed_n10_i5.tsv.gz'
# for 450K, trim to top 100K features by MAD
methylation_450k_data = data_dir / 'methylation_450k_f10_i5_mad100000.pkl'
data_types = {
    'expression': rnaseq_data,
    'methylation': methylation_27k_data,
    'me_27k': methylation_27k_data,
    'me_450k': methylation_450k_data,
>>>>>>> eaf8f8fd
}
# If true, use only the samples present in both the 27k and 450k methylation datsets
use_only_cross_data_samples = True

# locations of compressed multimodal data files
exp_compressed_dir = data_dir / 'exp_compressed'
me_compressed_dir = data_dir / 'me_compressed'
compressed_data_types = {
    'expression': exp_compressed_dir / 'exp_std_pc{}.tsv.gz',
    'me_27k': me_compressed_dir / 'me_27k_f10_i5_pc{}.tsv.gz',
    'me_450k': me_compressed_dir / 'me_450k_f10_i5_pc{}.tsv.gz',
}

# locations of subsampled data, for debugging and testing
subsampled_data_dir = data_dir / 'subsampled'
subsampled_expression = subsampled_data_dir / 'expression_subsampled.tsv.gz'
subsampled_methylation = subsampled_data_dir / 'methylation_subsampled.tsv.gz'
subsampled_data_types = {
    'expression': subsampled_expression,
    'methylation': subsampled_methylation,
}

# default seed for random number generator
default_seed = 42

# number of features to use by default
num_features_raw = 8000

# gene/cancer type filtering hyperparameters
# filter cancer types with less than this percent of mutated samples
filter_prop = 0.05
# filter cancer types with less than this number of mutated samples
filter_count = 15

# hyperparameters for classification experiments
folds = 3
max_iter = 200
alphas = [0.1, 0.13, 0.15, 0.2, 0.25, 0.3]
l1_ratios = [0.15, 0.16, 0.2, 0.25, 0.3, 0.4]

# repo/commit information to retrieve precomputed cancer gene information
# this is used in data_utilities.py
top50_base_url = "https://github.com/greenelab/BioBombe/raw"
top50_commit = "aedc9dfd0503edfc5f25611f5eb112675b99edc9"
vogelstein_base_url = "https://github.com/greenelab/pancancer/raw"
vogelstein_commit = "2a0683b68017fb226f4053e63415e4356191734f"

# data types to standardize columns for
standardize_data_types = ['expression']

# subsample data to smallest cancer type
# hopefully this will improve prediction for imbalanced cancer types
subsample_to_smallest = False<|MERGE_RESOLUTION|>--- conflicted
+++ resolved
@@ -25,7 +25,6 @@
 }
 
 # locations of processed multimodal data files
-<<<<<<< HEAD
 expression_data = data_dir / 'tcga_expression_matrix_processed.tsv.gz'
 methylation_27k_data = data_dir / 'me_preprocessed' / 'methylation_processed_n10_i5.tsv.gz'
 methylation_450k_data = data_dir / 'methylation_450k_f10_i5_mad100000.pkl'
@@ -35,21 +34,9 @@
     'me_27k': methylation_27k_data,
     'me_450k': methylation_450k_data,
     'rppa': rppa_data,
-=======
-rnaseq_data = data_dir / 'tcga_expression_matrix_processed.tsv.gz'
-# use this as default methylation data for now
-# this is 27K methylation data, 450K is too large to use unprocessed
-methylation_27k_data = data_dir / 'me_preprocessed' / 'methylation_processed_n10_i5.tsv.gz'
-# for 450K, trim to top 100K features by MAD
-methylation_450k_data = data_dir / 'methylation_450k_f10_i5_mad100000.pkl'
-data_types = {
-    'expression': rnaseq_data,
-    'methylation': methylation_27k_data,
-    'me_27k': methylation_27k_data,
-    'me_450k': methylation_450k_data,
->>>>>>> eaf8f8fd
 }
-# If true, use only the samples present in both the 27k and 450k methylation datsets
+# if true, use only the samples present in all datasets
+# if false, use all the samples present in the dataset being analyzed
 use_only_cross_data_samples = True
 
 # locations of compressed multimodal data files
