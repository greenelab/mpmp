--- conflicted
+++ resolved
@@ -259,7 +259,6 @@
 # whether or not to batch correct covariates
 bc_covariates = False
 
-<<<<<<< HEAD
 # options for what model to use for classification
 model_choices = [
     'elasticnet', # elastic net regularized logistic regression
@@ -273,8 +272,7 @@
     'dropout': [0.5],
     'weight_decay': [0, 0.1, 1, 10]
 }
-=======
+
 # location of data for GO enrichment analysis
 go_data_dir = repo_root / '01_explore_data' / 'go_data'
-go_output_dir = repo_root / '01_explore_data' / 'go_output'
->>>>>>> 4a225aae
+go_output_dir = repo_root / '01_explore_data' / 'go_output'