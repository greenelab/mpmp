"""
Functions for training classifiers on TCGA data.

Some of these functions are adapted from:
https://github.com/greenelab/BioBombe/blob/master/9.tcga-classify/scripts/tcga_util.py
"""
import numpy as np
import pandas as pd
from sklearn.pipeline import Pipeline
from sklearn.linear_model import SGDClassifier
from sklearn.metrics import (
    roc_auc_score,
    roc_curve,
    precision_recall_curve,
    average_precision_score
)
from sklearn.model_selection import (
    cross_val_predict,
    GridSearchCV,
    RandomizedSearchCV,
)

import mpmp.config as cfg

def train_linear_classifier(X_train,
                            X_test,
                            y_train,
                            alphas,
                            l1_ratios,
                            seed,
                            n_folds=4,
                            max_iter=1000):
    """
    Train a linear (elastic net logistic regression) classifier.

    Arguments
    ---------
    X_train: pandas DataFrame of feature matrix for training data
    X_test: pandas DataFrame of feature matrix for testing data
    y_train: pandas DataFrame of processed y matrix (output from align_matrices())
    alphas: list of alphas to perform cross validation over
    l1_ratios: list of l1 mixing parameters to perform cross validation over
    seed: seed for random number generator
    n_folds: int of how many folds of cross validation to perform
    max_iter: the maximum number of iterations to test until convergence

    Returns
    ------
    The full pipeline sklearn object and y matrix predictions for training, testing,
    and cross validation
    """
    # Setup the classifier parameters
    clf_parameters = {
        'classify__alpha': alphas,
        'classify__l1_ratio': l1_ratios,
    }

    estimator = Pipeline(
        steps=[
            (
                'classify',
                SGDClassifier(
                    random_state=seed,
                    class_weight='balanced',
                    loss='log',
                    penalty='elasticnet',
                    max_iter=max_iter,
                    tol=1e-3,
                ),
            )
        ]
    )

    if n_folds == -1:
        # for this option we just want to do a grid search for a single
        # train/test split, this is much more computationally efficient
        # but could have higher variance
        from sklearn.model_selection import train_test_split
        train_ixs, test_ixs = train_test_split(
            np.arange(X_train.shape[0]),
            test_size=cfg.inner_valid_prop,
            random_state=seed,
            shuffle=True
        )
        cv = zip([train_ixs], [test_ixs])
        cv_pipeline = GridSearchCV(
            estimator=estimator,
            param_grid=clf_parameters,
            n_jobs=-1,
            cv=cv,
            scoring='average_precision',
            return_train_score=True,
        )

    else:
        cv_pipeline = GridSearchCV(
            estimator=estimator,
            param_grid=clf_parameters,
            n_jobs=-1,
            cv=n_folds,
            scoring='average_precision',
            return_train_score=True,
        )

    # Fit the model
    cv_pipeline.fit(X=X_train, y=y_train.status)

    # Obtain cross validation results
    # Get all performance results
    y_predict_train = cv_pipeline.decision_function(X_train)
    y_predict_test = cv_pipeline.decision_function(X_test)

    if n_folds == -1:
        y_cv = y_predict_train
    else:
        y_cv = cross_val_predict(
            cv_pipeline.best_estimator_,
            X=X_train,
            y=y_train.status,
            cv=n_folds,
            method='decision_function',
        )


    return cv_pipeline, y_predict_train, y_predict_test, y_cv

def train_classifier_bo(X_train,
                        X_test,
                        y_train,
                        seed,
                        n_folds=4,
                        cl_max_iter=1000,
                        bo_num_iter=100):
    """Elastic net classifier using Bayesian optimization to select hyperparameters."""

    from skopt import BayesSearchCV

    estimator = Pipeline(
        steps=[
            (
                'classify',
                SGDClassifier(
                    random_state=seed,
                    class_weight='balanced',
                    loss='log',
                    penalty='elasticnet',
                    max_iter=cl_max_iter,
                    tol=1e-3,
                ),
            )
        ]
    )

    search_spaces = {
        'classify__alpha': (1e-6, 1e6, 'log-uniform'),
        'classify__l1_ratio': (0.0, 1.0, 'uniform')
    }

    cv_pipeline = BayesSearchCV(
        estimator=estimator,
        search_spaces=search_spaces,
        n_iter=bo_num_iter,
        n_jobs=-1,
        cv=n_folds,
        scoring='average_precision',
        return_train_score=True,
        verbose=2,
    )

    # Fit the model
    cv_pipeline.fit(X=X_train, y=y_train.status)

<<<<<<< HEAD
    # obtain cross validation results
=======
    # Obtain cross validation results
    # Get all performance results
    y_predict_train = cv_pipeline.decision_function(X_train)
    y_predict_test = cv_pipeline.decision_function(X_test)

>>>>>>> 41f814fc
    y_cv = cross_val_predict(
        cv_pipeline.best_estimator_,
        X=X_train,
        y=y_train.status,
        cv=n_folds,
        method='decision_function',
    )

<<<<<<< HEAD
    # get all performance results
    y_predict_train = cv_pipeline.decision_function(X_train)
    y_predict_test = cv_pipeline.decision_function(X_test)
=======
>>>>>>> 41f814fc

    return cv_pipeline, y_predict_train, y_predict_test, y_cv


def train_gb_classifier(X_train,
                        X_test,
                        y_train,
                        learning_rates,
                        alphas,
                        lambdas,
                        seed,
                        n_folds=4,
                        max_iter=1000):
    """
    Fit gradient-boosted tree classifier to training data, and generate predictions
    for test data.

    Arguments
    ---------
    X_train: pandas DataFrame of feature matrix for training data
    X_test: pandas DataFrame of feature matrix for testing data
    y_train: pandas DataFrame of processed y matrix (output from align_matrices())
    n_folds: int of how many folds of cross validation to perform
    max_iter: the maximum number of iterations to test until convergence

    Returns
    ------
    The full pipeline sklearn object and y matrix predictions for training, testing,
    and cross validation
    """
    from lightgbm import LGBMClassifier

    clf_parameters = {
        'classify__learning_rate': learning_rates,
        'classify__reg_alpha': alphas,
        'classify__reg_lambda': lambdas,
     }

    estimator = Pipeline(
        steps=[
            (
                'classify',
                LGBMClassifier(
                    random_state=seed,
                    class_weight='balanced',
                    max_depth=5,
                    n_estimators=100,
                    colsample_bytree=0.35
                ),
            )
        ]
    )

    cv_pipeline = GridSearchCV(
        estimator=estimator,
        param_grid=clf_parameters,
        n_jobs=-1,
        cv=n_folds,
        scoring='average_precision',
        return_train_score=True,
    )

    # Fit the model
    cv_pipeline.fit(X=X_train, y=y_train.status)

    # Obtain cross validation results
    y_cv = cross_val_predict(
        cv_pipeline.best_estimator_,
        X=X_train,
        y=y_train.status,
        cv=n_folds,
        method='predict_proba',
    )[:, 1]

    # Get all performance results
    y_predict_train = cv_pipeline.predict_proba(X_train)[:, 1]
    y_predict_test = cv_pipeline.predict_proba(X_test)[:, 1]

    return cv_pipeline, y_predict_train, y_predict_test, y_cv


def train_mlp_classifier(X_train,
                         X_test,
                         y_train,
                         params,
                         seed,
                         n_folds=4,
                         max_iter=1000):
    """Train multi-layer perceptron classifier."""
    import torch.optim
    from torch.utils.data import Dataset
    from skorch import NeuralNetBinaryClassifier
    from skorch.helper import SliceDataset

    from mpmp.prediction.nn_models import LogisticRegression, ThreeLayerNet

    # TODO model toggle
    # model = LogisticRegression(input_size=X_train.shape[1])
    model = ThreeLayerNet(input_size=X_train.shape[1])

    clf_parameters = {
        'lr': params['learning_rate'],
        'module__input_size': [X_train.shape[1]],
        'module__dropout': params['dropout'],
        'optimizer__weight_decay': params['weight_decay'],
     }

    net = NeuralNetBinaryClassifier(
        model,
        max_epochs=max_iter,
        batch_size=256,
        optimizer=torch.optim.Adam,
        iterator_train__shuffle=True,
        verbose=0, # by default this prints loss for each epoch
        train_split=False,
        device='cuda'
    )

    cv_pipeline = RandomizedSearchCV(
        estimator=net,
        param_distributions=clf_parameters,
        n_iter=30,
        cv=n_folds,
        scoring='average_precision',
        return_train_score=True,
        verbose=2,
    )

    # convert dataframe to something that can be indexed by batch
    class MyDataset(Dataset):

        def __init__(self, df):
            import torch
            self.df = df
            self.X = torch.tensor(df.values, dtype=torch.float32)

        def __len__(self):
            return len(self.X)

        def __getitem__(self, idx):
            return self.X[idx], None

    dataset = MyDataset(X_train)
    Xs = SliceDataset(dataset)

    # labels have to be cast to floats
    # https://discuss.pytorch.org/t/multi-label-binary-classification-result-type-float-cant-be-cast-to-the-desired-output-type-long/117915/3
    cv_pipeline.fit(X=Xs, y=y_train.status.values.astype(np.float32))

    # obtain cross validation results
    # TODO: this isn't working
    # TODO: are these even useful in general? seems like it would be
    #       more useful to see results for each parameter choice
    # y_cv = cross_val_predict(
    #     cv_pipeline.best_estimator_,
    #     X=X_train.values.astype(np.float32),
    #     y=y_train.status.values,
    #     cv=n_folds,
    #     method='predict_proba',
    # )[:, 1]

    # get all performance results
    y_predict_train = cv_pipeline.predict_proba(X_train.values.astype(np.float32))[:, 1]
    y_predict_test = cv_pipeline.predict_proba(X_test.values.astype(np.float32))[:, 1]
    y_cv = y_predict_train

    return cv_pipeline, y_predict_train, y_predict_test, y_cv


def get_preds(X_test_df, y_test_df, cv_pipeline, fold_no):
    """Get model-predicted probability of positive class for test data.

    Also returns true class, to enable quantitative comparisons in analyses.
    """

    # get probability of belonging to positive class
    y_scores_test = cv_pipeline.decision_function(X_test_df)
    y_probs_test = cv_pipeline.predict_proba(X_test_df)

    # make sure we're actually looking at positive class prob
    assert np.array_equal(cv_pipeline.best_estimator_.classes_,
                          np.array([0, 1]))

    return pd.DataFrame({
        'fold_no': fold_no,
        'true_class': y_test_df.status,
        'score': y_scores_test,
        'positive_prob': y_probs_test[:, 1]
    }, index=y_test_df.index)


def get_threshold_metrics(y_true, y_pred, drop=False):
    """
    Retrieve true/false positive rates and auroc/aupr for class predictions

    Arguments
    ---------
    y_true: an array of gold standard mutation status
    y_pred: an array of predicted mutation status
    drop: boolean if intermediate thresholds are dropped

    Returns
    -------
    dict of AUROC, AUPR, pandas dataframes of ROC and PR data, and cancer-type
    """
    roc_columns = ["fpr", "tpr", "threshold"]
    pr_columns = ["precision", "recall", "threshold"]

    roc_results = roc_curve(y_true, y_pred, drop_intermediate=drop)
    roc_items = zip(roc_columns, roc_results)
    roc_df = pd.DataFrame.from_dict(dict(roc_items))

    prec, rec, thresh = precision_recall_curve(y_true, y_pred)
    pr_df = pd.DataFrame.from_records([prec, rec]).T
    pr_df = pd.concat([pr_df, pd.Series(thresh)], ignore_index=True, axis=1)
    pr_df.columns = pr_columns

    auroc = roc_auc_score(y_true, y_pred, average="weighted")
    aupr = average_precision_score(y_true, y_pred, average="weighted")

    return {"auroc": auroc, "aupr": aupr, "roc_df": roc_df, "pr_df": pr_df}


def get_metrics(y_train_df, y_test_df, y_cv_df, y_pred_train, y_pred_test,
                identifier, training_data, signal, seed, fold_no):

    # get classification metric values
    y_train_results = get_threshold_metrics(
        y_train_df.status, y_pred_train, drop=False
    )
    y_test_results = get_threshold_metrics(
        y_test_df.status, y_pred_test, drop=False
    )
    y_cv_results = get_threshold_metrics(
        y_train_df.status, y_cv_df, drop=False
    )

    # summarize all results in dataframes
    metric_cols = [
        "auroc",
        "aupr",
        "identifier",
        "training_data",
        "signal",
        "seed",
        "data_type",
        "fold"
    ]
    train_metrics_, train_roc_df, train_pr_df = summarize_results(
        y_train_results, identifier, training_data, signal,
        seed, "train", fold_no
    )
    test_metrics_, test_roc_df, test_pr_df = summarize_results(
        y_test_results, identifier, training_data, signal,
        seed, "test", fold_no
    )
    cv_metrics_, cv_roc_df, cv_pr_df = summarize_results(
        y_cv_results, identifier, training_data, signal,
        seed, "cv", fold_no
    )

    # compile summary metrics
    metrics_ = [train_metrics_, test_metrics_, cv_metrics_]
    metric_df = pd.DataFrame(metrics_, columns=metric_cols)
    auc_df = pd.concat([train_roc_df, test_roc_df, cv_roc_df])
    aupr_df = pd.concat([train_pr_df, test_pr_df, cv_pr_df])

    return metric_df, auc_df, aupr_df


def summarize_results(results,
                      identifier,
                      training_data,
                      signal,
                      seed,
                      data_type,
                      fold_no):
    """
    Given an input results file, summarize and output all pertinent files

    Arguments
    ---------
    results: a results object output from `get_threshold_metrics`
    identifier: string describing the label being predicted
    training_data: the data type being used to train the model
    signal: the signal of interest
    seed: the seed used to compress the data
    data_type: the type of data (either training, testing, or cv)
    fold_no: the fold number for the external cross-validation loop
    """
    if not isinstance(training_data, str):
        training_data = '.'.join(training_data)

    results_append_list = [
        identifier,
        training_data,
        signal,
        seed,
        data_type,
        fold_no,
    ]

    metrics_out_ = [results["auroc"], results["aupr"]] + results_append_list

    roc_df_ = results["roc_df"]
    pr_df_ = results["pr_df"]

    roc_df_ = roc_df_.assign(
        predictor=identifier,
        training_data=training_data,
        signal=signal,
        seed=seed,
        data_type=data_type,
        fold_no=fold_no,
    )

    pr_df_ = pr_df_.assign(
        predictor=identifier,
        training_data=training_data,
        signal=signal,
        seed=seed,
        data_type=data_type,
        fold_no=fold_no,
    )

    return metrics_out_, roc_df_, pr_df_

<|MERGE_RESOLUTION|>--- conflicted
+++ resolved
@@ -170,15 +170,7 @@
     # Fit the model
     cv_pipeline.fit(X=X_train, y=y_train.status)
 
-<<<<<<< HEAD
     # obtain cross validation results
-=======
-    # Obtain cross validation results
-    # Get all performance results
-    y_predict_train = cv_pipeline.decision_function(X_train)
-    y_predict_test = cv_pipeline.decision_function(X_test)
-
->>>>>>> 41f814fc
     y_cv = cross_val_predict(
         cv_pipeline.best_estimator_,
         X=X_train,
@@ -187,12 +179,9 @@
         method='decision_function',
     )
 
-<<<<<<< HEAD
     # get all performance results
     y_predict_train = cv_pipeline.decision_function(X_train)
     y_predict_test = cv_pipeline.decision_function(X_test)
-=======
->>>>>>> 41f814fc
 
     return cv_pipeline, y_predict_train, y_predict_test, y_cv
 
