"""
Generate (or regenerate) subsampled datasets for debugging changes.
"""
import argparse

import numpy as np
import pandas as pd
from sklearn.model_selection import train_test_split

import mpmp.config as cfg
import mpmp.utilities.data_utilities as du

def subsample_stratified(data_df, sample_info_df):
    """Subsample from data_df, stratified by id in sample_info_df."""

    # reindex sample info to samples found in data
    stratify_samples_id = (
        sample_info_df.reindex(data_df.index)
                      .dropna()
                      .loc[:, ['id_for_stratification']]
    )
    # reindex data to samples found in sample info
    filtered_data_df = (
        data_df.reindex(sample_info_df.index)
               .dropna()
    )

    # pool low count ids, train_test_split requires this
    stratify_counts = stratify_samples_id.value_counts().to_dict()
    stratify_samples_id['sample_count'] = (
        stratify_samples_id.id_for_stratification.replace(stratify_counts)
    )

    # make sure indexes are in same order, they should be
    assert np.array_equal(stratify_samples_id.index, filtered_data_df.index)

    # then subsample from data, stratified by cancer type/subtype
    _, subsample_df = train_test_split(filtered_data_df,
                                       test_size=0.1,
                                       random_state=cfg.default_seed,
                                       stratify=stratify_samples_id.sample_count)

    # also subsample columns/features, this speeds up testing considerably
    subsample_df = subsample_df.sample(n=100, axis=1,
                                       random_state=cfg.default_seed)

    return subsample_df

if __name__ == '__main__':
    p = argparse.ArgumentParser()
    p.add_argument('--dataset', type=str,
                   choices=['expression', 'me_27k', 'all'],
                   default='all')
    p.add_argument('--verbose', action='store_true')
    args = p.parse_args()

    cfg.subsampled_data_dir.mkdir(parents=True, exist_ok=True)

    if args.dataset in ['expression', 'all']:
        sample_info_df = du.load_sample_info(train_data_type='expression',
                                             verbose=args.verbose)
        rnaseq_df = du.load_raw_data(train_data_type='expression',
                                     verbose=args.verbose)
        if args.verbose:
            print('Generating subsampled expression data...', end='')
        subsample_df = subsample_stratified(rnaseq_df, sample_info_df)
        subsample_df.to_csv(cfg.subsampled_expression, sep='\t',
                            compression='gzip', float_format='%.3g')
        if args.verbose:
            print('done')

<<<<<<< HEAD
    if args.dataset in ['methylation', 'all']:
=======
    if args.dataset in ['me_27k', 'all']:
>>>>>>> 942a4117
        sample_info_df = du.load_sample_info(train_data_type='me_27k',
                                             verbose=args.verbose)
        methylation_df = du.load_raw_data(train_data_type='me_27k',
                                          verbose=args.verbose)
        if args.verbose:
            print('Generating subsampled methylation data...', end='')
        subsample_df = subsample_stratified(methylation_df, sample_info_df)
        subsample_df.to_csv(cfg.subsampled_methylation, sep='\t',
                            compression='gzip', float_format='%.3g')
        if args.verbose:
            print('done')

<|MERGE_RESOLUTION|>--- conflicted
+++ resolved
@@ -69,11 +69,7 @@
         if args.verbose:
             print('done')
 
-<<<<<<< HEAD
-    if args.dataset in ['methylation', 'all']:
-=======
     if args.dataset in ['me_27k', 'all']:
->>>>>>> 942a4117
         sample_info_df = du.load_sample_info(train_data_type='me_27k',
                                              verbose=args.verbose)
         methylation_df = du.load_raw_data(train_data_type='me_27k',
