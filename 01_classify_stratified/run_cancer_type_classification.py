"""
Script to run one-vs-rest cancer type classification, with stratified train and
test sets, for all provided TCGA cancer types.
"""
import sys
import argparse
from pathlib import Path

import numpy as np
import pandas as pd
from tqdm import tqdm

import mpmp.config as cfg
from mpmp.data_models.tcga_data_model import TCGADataModel
from mpmp.exceptions import (
    ResultsFileExistsError,
    NoTrainSamplesError,
    NoTestSamplesError,
)
from mpmp.utilities.classify_utilities import run_cv_stratified
import mpmp.utilities.data_utilities as du
import mpmp.utilities.file_utilities as fu

def process_args():
    """Parse and format command line arguments."""

    parser = argparse.ArgumentParser()

    # argument group for parameters related to input/output
    # (e.g. filenames, logging/verbosity options, target genes)
    #
    # these don't affect the model output, and thus don't need to be saved
    # with the results of the experiment
    io = parser.add_argument_group('io',
                                   'arguments related to script input/output, '
                                   'note these will *not* be saved in metadata ')
    io.add_argument('--cancer_types', nargs='*',
                    help='cancer types to predict, if not included predict '
                        'all cancer types in TCGA')
<<<<<<< HEAD
    p.add_argument('--debug', action='store_true',
                   help='use subset of data for fast debugging')
    p.add_argument('--log_file', default=None,
                   help='name of file to log skipped cancer types to')
    p.add_argument('--num_folds', type=int, default=4,
                   help='number of folds of cross-validation to run')
    p.add_argument('--output_preds', action='store_true')
    p.add_argument('--results_dir', default=cfg.results_dir,
                   help='where to write results to')
    p.add_argument('--seed', type=int, default=cfg.default_seed)
    p.add_argument('--subset_mad_genes', type=int, default=cfg.num_features_raw,
                   help='if included, subset gene features to this number of '
                        'features having highest mean absolute deviation')
    p.add_argument('--training_data', type=str, default='expression',
                   choices=['expression', 'methylation'],
                   help='what data type to train model on')
    p.add_argument('--verbose', action='store_true')
    args = p.parse_args()
=======
    io.add_argument('--log_file', default=None,
                    help='name of file to log skipped cancer types to')
    io.add_argument('--results_dir', default=cfg.results_dir,
                    help='where to write results to')
    io.add_argument('--verbose', action='store_true')

    # argument group for parameters related to model training/evaluation
    # (e.g. model hyperparameters, preprocessing options)
    #
    # these affect the output of the model, so we want to save them in the
    # same directory as the experiment results
    opts = parser.add_argument_group('model_options',
                                     'parameters for training/evaluating model, '
                                     'these will affect output and are saved as '
                                     'experiment metadata ')
    opts.add_argument('--debug', action='store_true',
                      help='use subset of data for fast debugging')
    opts.add_argument('--num_folds', type=int, default=4,
                      help='number of folds of cross-validation to run')
    opts.add_argument('--seed', type=int, default=cfg.default_seed)
    opts.add_argument('--subset_mad_genes', type=int, default=cfg.num_features_raw,
                      help='if included, subset gene features to this number of '
                           'features having highest mean absolute deviation')
    opts.add_argument('--training_data', type=str, default='expression',
                      choices=['expression', 'methylation'],
                      help='what data type to train model on')

    args = parser.parse_args()
>>>>>>> aae2e0ab

    args.results_dir = Path(args.results_dir).resolve()

    if args.log_file is None:
        args.log_file = Path(args.results_dir, 'log_skipped.tsv').resolve()

    # check that all provided cancer types are valid TCGA acronyms
    sample_info_df = du.load_sample_info(args.verbose)
    tcga_cancer_types = list(np.unique(sample_info_df.cancer_type))

    if args.cancer_types is None:
        args.cancer_types = tcga_cancer_types
    else:
        not_in_tcga = set(args.cancer_types) - set(tcga_cancer_types)
        if len(not_in_tcga) > 0:
            parser.error('some cancer types not present in TCGA: {}'.format(
                         ' '.join(not_in_tcga)))

    # split args into defined argument groups, since we'll use them differently
    arg_groups = du.split_argument_groups(args, parser)
    io_args, model_options = arg_groups['io'], arg_groups['model_options']

    # add some additional hyperparameters/ranges from config file to model options
    # these shouldn't be changed by the user, so they aren't added as arguments
    model_options.alphas = cfg.alphas
    model_options.l1_ratios = cfg.l1_ratios
    model_options.standardize_data_types = cfg.standardize_data_types

    return io_args, model_options, sample_info_df


if __name__ == '__main__':

    # process command line arguments
    io_args, model_options, sample_info_df = process_args()

    # create results dir and subdir for experiment if they don't exist
    experiment_dir = Path(io_args.results_dir, 'cancer_type').resolve()
    experiment_dir.mkdir(parents=True, exist_ok=True)

    # save model options for this experiment
    # (hyperparameters, preprocessing info, etc)
    fu.save_model_options(experiment_dir, model_options)

    # create empty error log file if it doesn't exist
    log_columns = [
        'cancer_type',
        'training_data',
        'shuffle_labels',
        'skip_reason'
    ]
    if io_args.log_file.exists() and io_args.log_file.is_file():
        log_df = pd.read_csv(io_args.log_file, sep='\t')
    else:
        log_df = pd.DataFrame(columns=log_columns)
        log_df.to_csv(io_args.log_file, sep='\t')

    # load data matrix for the specified data type
    tcga_data = TCGADataModel(seed=model_options.seed,
                              subset_mad_genes=model_options.subset_mad_genes,
                              training_data=model_options.training_data,
                              sample_info_df=sample_info_df,
                              verbose=io_args.verbose,
                              debug=model_options.debug)

    # we want to run cancer type classification experiments:
    # - for true labels and shuffled labels
    #   (shuffled labels acts as our lower baseline)
    # - for all cancer types in the given list of TCGA cancers
    for shuffle_labels in (False, True):

        print('shuffle_labels: {}'.format(shuffle_labels))

        progress = tqdm(io_args.cancer_types,
                        total=len(io_args.cancer_types),
                        ncols=100,
                        file=sys.stdout)

        for cancer_type in progress:
            cancer_type_log_df = None
            progress.set_description('cancer type: {}'.format(cancer_type))

            try:
                cancer_type_dir = fu.make_output_dir(experiment_dir, cancer_type)
                check_file = fu.check_output_file(cancer_type_dir,
                                                  cancer_type,
                                                  shuffle_labels,
                                                  model_options)
                tcga_data.process_data_for_cancer_type(cancer_type,
                                                       cancer_type_dir,
                                                       shuffle_labels=shuffle_labels)
            except ResultsFileExistsError:
                # this happens if cross-validation for this cancer type has
                # already been run (i.e. the results file already exists)
                if io_args.verbose:
                    print('Skipping because results file exists already: '
                          'cancer type {}'.format(cancer_type), file=sys.stderr)
                cancer_type_log_df = fu.generate_log_df(
                    log_columns,
                    [cancer_type, model_options.training_data, shuffle_labels, 'file_exists']
                )
                fu.write_log_file(cancer_type_log_df, log_file)
                continue

            try:
                # for now, don't standardize methylation data
                standardize_columns = (model_options.training_data in
                                       cfg.standardize_data_types)
                results = run_cv_stratified(tcga_data,
                                            'cancer_type',
                                            cancer_type,
                                            model_options.training_data,
                                            sample_info_df,
                                            model_options.num_folds,
                                            shuffle_labels,
                                            standardize_columns,
                                            args.output_preds)
            except NoTestSamplesError:
                if io_args.verbose:
                    print('Skipping due to no test samples: cancer type '
                          '{}'.format(cancer_type), file=sys.stderr)
                cancer_type_log_df = fu.generate_log_df(
                    log_columns,
                    [cancer_type, model_options.training_data, shuffle_labels, 'no_test_samples']
                )
            else:
                # only save results if no exceptions
                fu.save_results(cancer_type_dir,
                                check_file,
                                results,
                                'cancer_type',
                                cancer_type,
                                shuffle_labels,
                                model_options)

            if cancer_type_log_df is not None:
                fu.write_log_file(cancer_type_log_df, io_args.log_file)
<|MERGE_RESOLUTION|>--- conflicted
+++ resolved
@@ -37,28 +37,9 @@
     io.add_argument('--cancer_types', nargs='*',
                     help='cancer types to predict, if not included predict '
                         'all cancer types in TCGA')
-<<<<<<< HEAD
-    p.add_argument('--debug', action='store_true',
-                   help='use subset of data for fast debugging')
-    p.add_argument('--log_file', default=None,
-                   help='name of file to log skipped cancer types to')
-    p.add_argument('--num_folds', type=int, default=4,
-                   help='number of folds of cross-validation to run')
-    p.add_argument('--output_preds', action='store_true')
-    p.add_argument('--results_dir', default=cfg.results_dir,
-                   help='where to write results to')
-    p.add_argument('--seed', type=int, default=cfg.default_seed)
-    p.add_argument('--subset_mad_genes', type=int, default=cfg.num_features_raw,
-                   help='if included, subset gene features to this number of '
-                        'features having highest mean absolute deviation')
-    p.add_argument('--training_data', type=str, default='expression',
-                   choices=['expression', 'methylation'],
-                   help='what data type to train model on')
-    p.add_argument('--verbose', action='store_true')
-    args = p.parse_args()
-=======
     io.add_argument('--log_file', default=None,
                     help='name of file to log skipped cancer types to')
+    io.add_argument('--output_preds', action='store_true')
     io.add_argument('--results_dir', default=cfg.results_dir,
                     help='where to write results to')
     io.add_argument('--verbose', action='store_true')
@@ -85,7 +66,6 @@
                       help='what data type to train model on')
 
     args = parser.parse_args()
->>>>>>> aae2e0ab
 
     args.results_dir = Path(args.results_dir).resolve()
 
