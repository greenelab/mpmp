"""
Script to run pan-cancer mutation classification experiments, with stratified
train and test sets, for all provided genes.
"""
import sys
import argparse
from pathlib import Path

import pandas as pd
from tqdm import tqdm

import mpmp.config as cfg
from mpmp.data_models.tcga_data_model import TCGADataModel
from mpmp.exceptions import (
    ResultsFileExistsError,
    NoTrainSamplesError,
    NoTestSamplesError,
    OneClassError,
)
from mpmp.prediction.cross_validation import run_cv_stratified, run_cv_fold
import mpmp.utilities.data_utilities as du
import mpmp.utilities.file_utilities as fu
from mpmp.utilities.tcga_utilities import check_all_data_types

def process_args():
    """Parse and format command line arguments."""

    parser = argparse.ArgumentParser()

    # argument group for parameters related to input/output
    # (e.g. filenames, logging/verbosity options, target genes)
    #
    # these don't affect the model output, and thus don't need to be saved
    # with the results of the experiment
    io = parser.add_argument_group('io',
                                   'arguments related to script input/output, '
                                   'note these will *not* be saved in metadata ')
    io.add_argument('--custom_genes', nargs='*', default=None,
                    help='currently this needs to be a subset of top_50')
    io.add_argument('--gene_set', type=str,
                    choices=[
                        'top_50', '50_random', 'merged', 'vogelstein', 'cosmic', 'custom'
                    ],
                    default='top_50',
                    help='choose which gene set to use. top_50 and vogelstein are '
                         'predefined gene sets (see data_utilities), and custom allows '
                         'any gene or set of genes in TCGA, specified in --custom_genes')
    io.add_argument('--log_file', default=None,
                    help='name of file to log skipped genes to')
    io.add_argument('--results_dir',
                    default=(cfg.results_dirs['mutation'] / 'compressed'),
                    help='where to write results to')
    io.add_argument('--save_hparams', action='store_true',
                    help='if included, save train/test results for inner CV grid search')
    io.add_argument('--verbose', action='store_true')

    # argument group for parameters related to model training/evaluation
    # (e.g. model hyperparameters, preprocessing options)
    #
    # these affect the output of the model, so we want to save them in the
    # same directory as the experiment results
    opts = parser.add_argument_group('model_options',
                                     'parameters for training/evaluating model, '
                                     'these will affect output and are saved as '
                                     'experiment metadata ')
    opts.add_argument('--bayes_opt', action='store_true',
                      help='use bayesian optimization to select hyperparameters, '
                           'config options are set in config.py')
    opts.add_argument('--bayes_opt_fold_no', type=int, default=-1,
                      help='outer fold to run bayesian optimization for, -1 is '
                           'the default which runs all folds in sequential order')
    opts.add_argument('--debug', action='store_true',
                      help='use subset of data for fast debugging')
    opts.add_argument('--model', choices=cfg.model_choices, default='elasticnet',
                      help='what type of model to use for classification, defaults '
                           'to logistic regression with elastic net regularization')
    opts.add_argument('--n_dim', type=int, default=100,
                      choices=[100, 1000, 5000], # TODO store this somewhere central
                      help='number of compressed components/dimensions to use')
    opts.add_argument('--num_folds', type=int, default=4,
                      help='number of folds of cross-validation to run')
    opts.add_argument('--overlap_data_types', nargs='*',
                      default=['expression'],
                      help='data types to define set of samples to use; e.g. '
                           'set of data types for a model comparison, use only '
                           'overlapping samples from these data types')
    opts.add_argument('--seed', type=int, default=cfg.default_seed)
    opts.add_argument('--training_data', type=str, default='expression',
                      choices=list(cfg.data_types.keys()),
                      help='what data type to train model on')

    args = parser.parse_args()

    args.results_dir = Path(args.results_dir).resolve()

    if args.log_file is None:
        args.log_file = Path(args.results_dir, 'log_skipped.tsv').resolve()

    if args.gene_set == 'custom':
        if args.custom_genes is None:
            parser.error('must include --custom_genes when --gene_set=\'custom\'')
        args.gene_set = args.custom_genes
        del args.custom_genes
    elif (args.gene_set != 'custom' and args.custom_genes is not None):
        parser.error('must use option --gene_set=\'custom\' if custom genes are included')

    if args.bayes_opt_fold_no < -1 or args.bayes_opt_fold_no > args.num_folds-1:
        parser.error('fold_no must be between -1 and num_folds-1')

    # check that all data types in overlap_data_types are valid
    check_all_data_types(parser, args.overlap_data_types, args.debug)

    # split args into defined argument groups, since we'll use them differently
    arg_groups = du.split_argument_groups(args, parser)
    io_args, model_options = arg_groups['io'], arg_groups['model_options']

    # add some additional hyperparameters/ranges from config file to model options
    # these shouldn't be changed by the user, so they aren't added as arguments
    model_options.alphas = cfg.alphas
    model_options.l1_ratios = cfg.l1_ratios
    model_options.standardize_data_types = cfg.standardize_data_types
    model_options.shuffle_by_cancer_type = cfg.shuffle_by_cancer_type

    return io_args, model_options


if __name__ == '__main__':

    # process command line arguments
    io_args, model_options = process_args()
    sample_info_df = du.load_sample_info(model_options.training_data,
                                         verbose=io_args.verbose)

    # create results dir and subdir for experiment if they don't exist
    experiment_dir = Path(io_args.results_dir, 'gene').resolve()
    experiment_dir.mkdir(parents=True, exist_ok=True)

    # save model options for this experiment
    # (hyperparameters, preprocessing info, etc)
    fu.save_model_options(experiment_dir, model_options)

    # create empty log file if it doesn't exist
    log_columns = [
        'gene',
        'training_data',
        'shuffle_labels',
        'skip_reason'
    ]

    tcga_data = TCGADataModel(seed=model_options.seed,
                              training_data=model_options.training_data,
                              overlap_data_types=model_options.overlap_data_types,
                              load_compressed_data=True,
                              standardize_input=(model_options.training_data in
                                                 cfg.standardize_data_types),
                              n_dim=model_options.n_dim,
                              sample_info_df=sample_info_df,
                              verbose=io_args.verbose,
                              debug=model_options.debug)
    genes_df = tcga_data.load_gene_set(io_args.gene_set)

    # we want to run mutation prediction experiments:
    # - for true labels and shuffled labels
    #   (shuffled labels acts as our lower baseline)
    # - for all genes in the given gene set
    for shuffle_labels in (False, True):

        print('shuffle_labels: {}'.format(shuffle_labels))

        progress = tqdm(genes_df.iterrows(),
                        total=genes_df.shape[0],
                        ncols=100,
                        file=sys.stdout)

        for gene_idx, gene_series in progress:
            log_df = None
            gene = gene_series.gene
            classification = gene_series.classification
            progress.set_description('gene: {}'.format(gene))

            try:
                gene_dir = fu.make_output_dir(experiment_dir, gene)
                fold_no = (model_options.bayes_opt_fold_no if model_options.bayes_opt else None)
                check_file = fu.check_output_file(gene_dir,
                                                  gene,
                                                  shuffle_labels,
                                                  model_options,
                                                  fold_no=fold_no)
                tcga_data.process_data_for_gene(gene,
                                                classification,
                                                gene_dir)
            except ResultsFileExistsError:
                # this happens if cross-validation for this gene has already been
                # run (i.e. the results file already exists)
                if io_args.verbose:
                    print('Skipping because results file exists already: gene {}'.format(
                        gene), file=sys.stderr)
                log_df = fu.generate_log_df(
                    log_columns,
                    [gene, model_options.training_data, shuffle_labels, 'file_exists']
                )
                fu.write_log_file(log_df, io_args.log_file)
                continue
            except KeyError:
                # this can happen if the given gene isn't in the mutation data
                print('Gene {} not found in mutation data, skipping'.format(gene),
                      file=sys.stderr)
                log_df = fu.generate_log_df(
                    log_columns,
                    [gene, model_options.training_data, shuffle_labels, 'gene_not_found']
                )
                fu.write_log_file(log_df, io_args.log_file)
                continue

            try:
<<<<<<< HEAD
                # columns should be standardized before compression
                # so we don't want to standardize them again here
                results = run_cv_stratified(tcga_data,
                                            'gene',
                                            gene,
                                            model_options.training_data,
                                            sample_info_df,
                                            model_options.num_folds,
                                            'classify',
                                            shuffle_labels,
                                            standardize_columns=False,
                                            model=model_options.model)
=======
                if model_options.bayes_opt_fold_no > -1:
                    results = run_cv_fold(
                        tcga_data,
                        'gene',
                        gene,
                        model_options.training_data,
                        sample_info_df,
                        model_options.num_folds,
                        model_options.bayes_opt_fold_no,
                        shuffle_labels=shuffle_labels,
                        standardize_columns=False,
                        output_grid=io_args.save_hparams,
                    )
                else:
                   # columns should be standardized before compression
                   # so we don't want to standardize them again here
                   results = run_cv_stratified(tcga_data,
                                               'gene',
                                               gene,
                                               model_options.training_data,
                                               sample_info_df,
                                               model_options.num_folds,
                                               'classify',
                                               shuffle_labels,
                                               standardize_columns=False,
                                               output_grid=io_args.save_hparams)
>>>>>>> 41f814fc
                # only save results if no exceptions
                fold_no = (model_options.bayes_opt_fold_no if model_options.bayes_opt else None)
                fu.save_results(gene_dir,
                                check_file,
                                results,
                                'gene',
                                gene,
                                shuffle_labels,
                                model_options,
                                fold_no=fold_no)
            except NoTrainSamplesError:
                if io_args.verbose:
                    print('Skipping due to no train samples: gene {}'.format(
                        gene), file=sys.stderr)
                log_df = fu.generate_log_df(
                    log_columns,
                    [gene, model_options.training_data, shuffle_labels, 'no_train_samples']
                )
            except OneClassError:
                if io_args.verbose:
                    print('Skipping due to one holdout class: gene {}'.format(
                        gene), file=sys.stderr)
                log_df = fu.generate_log_df(
                    log_columns,
                    [gene, model_options.training_data, shuffle_labels, 'one_class']
                )

            if log_df is not None:
                fu.write_log_file(log_df, io_args.log_file)
<|MERGE_RESOLUTION|>--- conflicted
+++ resolved
@@ -213,20 +213,6 @@
                 continue
 
             try:
-<<<<<<< HEAD
-                # columns should be standardized before compression
-                # so we don't want to standardize them again here
-                results = run_cv_stratified(tcga_data,
-                                            'gene',
-                                            gene,
-                                            model_options.training_data,
-                                            sample_info_df,
-                                            model_options.num_folds,
-                                            'classify',
-                                            shuffle_labels,
-                                            standardize_columns=False,
-                                            model=model_options.model)
-=======
                 if model_options.bayes_opt_fold_no > -1:
                     results = run_cv_fold(
                         tcga_data,
@@ -238,6 +224,7 @@
                         model_options.bayes_opt_fold_no,
                         shuffle_labels=shuffle_labels,
                         standardize_columns=False,
+                        bayes_opt=model_options.bayes_opt,
                         output_grid=io_args.save_hparams,
                     )
                 else:
@@ -252,8 +239,8 @@
                                                'classify',
                                                shuffle_labels,
                                                standardize_columns=False,
-                                               output_grid=io_args.save_hparams)
->>>>>>> 41f814fc
+                                               output_grid=io_args.save_hparams,
+                                               model=model_options.model)
                 # only save results if no exceptions
                 fold_no = (model_options.bayes_opt_fold_no if model_options.bayes_opt else None)
                 fu.save_results(gene_dir,
