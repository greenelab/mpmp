#!/bin/bash

# Run mutation classification experiments for expression data,
# using various gene sets
for dataset in top_50 50_random vogelstein; do
    results_dir=./02_classify_mutations/results/${dataset}_expression_only
    errors_dir=./${dataset}_errors
    mkdir -p $errors_dir
    for seed in 42 1; do
        cmd="python 02_classify_mutations/run_mutation_classification.py "
        cmd+="--gene_set $dataset "
        cmd+="--overlap_data_types expression "
        cmd+="--results_dir $results_dir "
        cmd+="--seed $seed "
        cmd+="--training_data expression "
<<<<<<< HEAD
        cmd+="2>$errors_dir/errors_expression_s$seed.txt"
=======
        cmd+="2>$errors_dir/errors_expression_$dataset_s$seed.txt"
>>>>>>> 46993b72
        echo "Running: $cmd"
        eval $cmd
    done
done<|MERGE_RESOLUTION|>--- conflicted
+++ resolved
@@ -13,11 +13,7 @@
         cmd+="--results_dir $results_dir "
         cmd+="--seed $seed "
         cmd+="--training_data expression "
-<<<<<<< HEAD
-        cmd+="2>$errors_dir/errors_expression_s$seed.txt"
-=======
         cmd+="2>$errors_dir/errors_expression_$dataset_s$seed.txt"
->>>>>>> 46993b72
         echo "Running: $cmd"
         eval $cmd
     done
