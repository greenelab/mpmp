--- conflicted
+++ resolved
@@ -69,18 +69,15 @@
                            'then apply to test set')
     opts.add_argument('--debug', action='store_true',
                       help='use subset of data for fast debugging')
-<<<<<<< HEAD
     opts.add_argument('--drop_target', action='store_true',
                       help='drop target gene from feature set, '
                            'currently only implemented for expression data')
-=======
     opts.add_argument('--feature_selection', choices=['f_test', 'mad', 'random'],
                       help='method to use for feature selection, only applied if '
                            '0 > num_features > total number of columns')
     opts.add_argument('--num_features', type=int, default=cfg.num_features_raw,
                       help='if included, select this number of features, using '
                            'feature selection method in feature_selection')
->>>>>>> b66d19c5
     opts.add_argument('--num_folds', type=int, default=4,
                       help='number of folds of cross-validation to run')
     opts.add_argument('--nonlinear', action='store_true',
