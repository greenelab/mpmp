"""
Script to run pan-cancer mutation classification experiments, with stratified
train and test sets, for all provided genes.
"""
import sys
import argparse
from pathlib import Path

import pandas as pd
from tqdm import tqdm

import mpmp.config as cfg
from mpmp.data_models.tcga_data_model import TCGADataModel
from mpmp.exceptions import (
    ResultsFileExistsError,
    NoTrainSamplesError,
    NoTestSamplesError,
    OneClassError,
)
from mpmp.prediction.cross_validation import run_cv_stratified, run_cv_fold
import mpmp.utilities.data_utilities as du
import mpmp.utilities.file_utilities as fu
from mpmp.utilities.tcga_utilities import check_all_data_types

def process_args():
    """Parse and format command line arguments."""

    parser = argparse.ArgumentParser()

    # argument group for parameters related to input/output
    # (e.g. filenames, logging/verbosity options, target genes)
    #
    # these don't affect the model output, and thus don't need to be saved
    # with the results of the experiment
    io = parser.add_argument_group('io',
                                   'arguments related to script input/output, '
                                   'note these will *not* be saved in metadata ')
    io.add_argument('--custom_genes', nargs='*', default=None,
                    help='currently this needs to be a subset of top_50')
    io.add_argument('--gene_set', type=str,
                    choices=[
                        'top_50', '50_random', 'merged', 'vogelstein', 'cosmic', 'custom'
                    ],
                    default='top_50',
                    help='choose which gene set to use. top_50 and vogelstein are '
                         'predefined gene sets (see data_utilities), and custom allows '
                         'any gene or set of genes in TCGA, specified in --custom_genes')
    io.add_argument('--log_file', default=None,
                    help='name of file to log skipped genes to')
    io.add_argument('--results_dir', default=cfg.results_dirs['mutation'],
                    help='where to write results to')
    io.add_argument('--save_hparams', action='store_true',
                    help='if included, save train/test results for inner CV grid search')
    io.add_argument('--verbose', action='store_true')

    # argument group for parameters related to model training/evaluation
    # (e.g. model hyperparameters, preprocessing options)
    #
    # these affect the output of the model, so we want to save them in the
    # same directory as the experiment results
    opts = parser.add_argument_group('model_options',
                                     'parameters for training/evaluating model, '
                                     'these will affect output and are saved as '
                                     'experiment metadata ')
    opts.add_argument('--batch_correction', action='store_true',
                      help='if included, use limma to remove linear signal, '
                           'this is useful to determine how much non-linear signal '
                           'exists in the data')
    opts.add_argument('--bayes_opt', action='store_true',
                      help='use bayesian optimization to select hyperparameters, '
                           'config options are set in config.py')
    opts.add_argument('--bayes_opt_fold_no', type=int, default=-1,
                      help='outer fold to run bayesian optimization for, -1 is '
                           'the default which runs all folds in sequential order')
    opts.add_argument('--bc_cancer_type', action='store_true',
                      help='if included, use limma to remove linear cancer type signal')
    opts.add_argument('--bc_train_test', action='store_true',
                      help='if included, fit BE correction model on train set, '
                           'then apply to test set')
    opts.add_argument('--debug', action='store_true',
                      help='use subset of data for fast debugging')
    opts.add_argument('--drop_target', action='store_true',
                      help='drop target gene from feature set, '
                           'currently only implemented for expression data')
    opts.add_argument('--feature_selection',
                      choices=['f_test', 'mad', 'random'],
                      default='mad',
                      help='method to use for feature selection, only applied if '
                           '0 > num_features > total number of columns')
<<<<<<< HEAD
    opts.add_argument('--filter_all_data', action='store_true',
                      help='if true, filter all data at once using mutation count/'
                           'proportion thresholds, default is to filter each cancer '
                           'type individually')
=======
    opts.add_argument('--model', choices=cfg.model_choices, default='elasticnet',
                      help='what type of model to use for classification, defaults '
                           'to logistic regression with elastic net regularization')
>>>>>>> 5952283d
    opts.add_argument('--num_features', type=int, default=cfg.num_features_raw,
                      help='if included, select this number of features, using '
                           'feature selection method in feature_selection')
    opts.add_argument('--num_folds', type=int, default=4,
                      help='number of folds of cross-validation to run')
    opts.add_argument('--only_target', action='store_true',
                      help='use only target gene + non-gene covariates, '
                           'currently only implemented for expression data')
    opts.add_argument('--overlap_data_types', nargs='*',
                      default=['expression'],
                      help='data types to define set of samples to use; e.g. '
                           'set of data types for a model comparison, use only '
                           'overlapping samples from these data types')
    opts.add_argument('--seed', type=int, default=cfg.default_seed)
    opts.add_argument('--training_data', type=str, default='expression',
                      choices=list(cfg.data_types.keys()),
                      help='what data type to train model on')

    args = parser.parse_args()

    args.results_dir = Path(args.results_dir).resolve()

    if args.log_file is None:
        args.log_file = Path(args.results_dir, 'log_skipped.tsv').resolve()

    if args.gene_set == 'custom':
        if args.custom_genes is None:
            parser.error('must include --custom_genes when --gene_set=\'custom\'')
        args.gene_set = args.custom_genes
        del args.custom_genes
    elif (args.gene_set != 'custom' and args.custom_genes is not None):
        parser.error('must use option --gene_set=\'custom\' if custom genes are included')

    if args.drop_target and args.only_target:
        parser.error('drop_target and only_target are mutually exclusive')

    if (args.drop_target or args.only_target) and (args.training_data != 'expression'):
        parser.error('drop_target and only_target only implemented for expression data')

    if args.bayes_opt_fold_no < -1 or args.bayes_opt_fold_no > args.num_folds-1:
        parser.error('fold_no must be between -1 and num_folds-1')

    # check that all data types in overlap_data_types are valid
    check_all_data_types(parser, args.overlap_data_types, args.debug)

    # split args into defined argument groups, since we'll use them differently
    arg_groups = du.split_argument_groups(args, parser)
    io_args, model_options = arg_groups['io'], arg_groups['model_options']

    # add some additional hyperparameters/ranges from config file to model options
    # these shouldn't be changed by the user, so they aren't added as arguments
    model_options.n_dim = None
    model_options.alphas = cfg.alphas
    model_options.l1_ratios = cfg.l1_ratios
    model_options.standardize_data_types = cfg.standardize_data_types
    model_options.shuffle_by_cancer_type = cfg.shuffle_by_cancer_type

    return io_args, model_options


if __name__ == '__main__':

    # process command line arguments
    io_args, model_options = process_args()
    sample_info_df = du.load_sample_info(model_options.training_data,
                                         verbose=io_args.verbose)

    # create results dir and subdir for experiment if they don't exist
    experiment_dir = Path(io_args.results_dir, 'gene').resolve()
    experiment_dir.mkdir(parents=True, exist_ok=True)

    # save model options for this experiment
    # (hyperparameters, preprocessing info, etc)
    fu.save_model_options(experiment_dir, model_options)

    # create empty log file if it doesn't exist
    log_columns = [
        'gene',
        'training_data',
        'shuffle_labels',
        'skip_reason'
    ]

    tcga_data = TCGADataModel(seed=model_options.seed,
                              training_data=model_options.training_data,
                              overlap_data_types=model_options.overlap_data_types,
                              sample_info_df=sample_info_df,
                              verbose=io_args.verbose,
                              debug=model_options.debug)
    genes_df = tcga_data.load_gene_set(io_args.gene_set)

    # we want to run mutation prediction experiments:
    # - for true labels and shuffled labels
    #   (shuffled labels acts as our lower baseline)
    # - for all genes in the given gene set
    for shuffle_labels in (False, True):

        print('shuffle_labels: {}'.format(shuffle_labels))

        progress = tqdm(genes_df.iterrows(),
                        total=genes_df.shape[0],
                        ncols=100,
                        file=sys.stdout)

        for gene_idx, gene_series in progress:
            log_df = None
            gene = gene_series.gene
            classification = gene_series.classification
            progress.set_description('gene: {}'.format(gene))

            try:
                gene_dir = fu.make_output_dir(experiment_dir, gene)
                fold_no = (model_options.bayes_opt_fold_no if model_options.bayes_opt else None)
                check_file = fu.check_output_file(gene_dir,
                                                  gene,
                                                  shuffle_labels,
                                                  model_options,
                                                  fold_no=fold_no)
                tcga_data.process_data_for_gene(
                    gene,
                    classification,
                    gene_dir,
                    filter_cancer_types=(not model_options.filter_all_data),
                    batch_correction=model_options.batch_correction,
                    bc_cancer_type=model_options.bc_cancer_type,
                    drop_target=model_options.drop_target,
                    only_target=model_options.only_target
                )
            except ResultsFileExistsError:
                # this happens if cross-validation for this gene has already been
                # run (i.e. the results file already exists)
                if io_args.verbose:
                    print('Skipping because results file exists already: gene {}'.format(
                        gene), file=sys.stderr)
                log_df = fu.generate_log_df(
                    log_columns,
                    [gene, model_options.training_data, shuffle_labels, 'file_exists']
                )
                fu.write_log_file(log_df, io_args.log_file)
                continue
            except KeyError:
                # this can happen if the given gene isn't in the mutation data
                print('Gene {} not found in mutation data, skipping'.format(gene),
                      file=sys.stderr)
                log_df = fu.generate_log_df(
                    log_columns,
                    [gene, model_options.training_data, shuffle_labels, 'gene_not_found']
                )
                fu.write_log_file(log_df, io_args.log_file)
                continue

            try:
                standardize_columns = (model_options.training_data in
                                       cfg.standardize_data_types)
                if model_options.bayes_opt_fold_no > -1:
                    results = run_cv_fold(
                        tcga_data,
                        'gene',
                        gene,
                        model_options.training_data,
                        sample_info_df,
                        model_options.num_folds,
                        model_options.bayes_opt_fold_no,
                        shuffle_labels=shuffle_labels,
                        standardize_columns=standardize_columns,
                        num_features=model_options.num_features,
                        feature_selection_method=model_options.feature_selection,
                        bayes_opt=model_options.bayes_opt,
                        output_grid=io_args.save_hparams,
                    )
                else:
                    results = run_cv_stratified(
                        tcga_data,
                        'gene',
                        gene,
                        model_options.training_data,
                        sample_info_df,
                        model_options.num_folds,
                        predictor='classify',
                        shuffle_labels=shuffle_labels,
                        standardize_columns=standardize_columns,
                        num_features=model_options.num_features,
                        feature_selection_method=model_options.feature_selection,
                        bayes_opt=model_options.bayes_opt,
                        output_grid=io_args.save_hparams,
                        model=model_options.model,
                        bc_train_test=model_options.bc_train_test
                    )
                # only save results if no exceptions
                fold_no = (model_options.bayes_opt_fold_no if model_options.bayes_opt else None)
                fu.save_results(gene_dir,
                                check_file,
                                results,
                                'gene',
                                gene,
                                shuffle_labels,
                                model_options,
                                fold_no=fold_no)
            except NoTrainSamplesError:
                if io_args.verbose:
                    print('Skipping due to no train samples: gene {}'.format(
                        gene), file=sys.stderr)
                log_df = fu.generate_log_df(
                    log_columns,
                    [gene, model_options.training_data, shuffle_labels, 'no_train_samples']
                )
            except OneClassError:
                if io_args.verbose:
                    print('Skipping due to one holdout class: gene {}'.format(
                        gene), file=sys.stderr)
                log_df = fu.generate_log_df(
                    log_columns,
                    [gene, model_options.training_data, shuffle_labels, 'one_class']
                )

            if log_df is not None:
                fu.write_log_file(log_df, io_args.log_file)
<|MERGE_RESOLUTION|>--- conflicted
+++ resolved
@@ -87,16 +87,13 @@
                       default='mad',
                       help='method to use for feature selection, only applied if '
                            '0 > num_features > total number of columns')
-<<<<<<< HEAD
     opts.add_argument('--filter_all_data', action='store_true',
                       help='if true, filter all data at once using mutation count/'
                            'proportion thresholds, default is to filter each cancer '
                            'type individually')
-=======
     opts.add_argument('--model', choices=cfg.model_choices, default='elasticnet',
                       help='what type of model to use for classification, defaults '
                            'to logistic regression with elastic net regularization')
->>>>>>> 5952283d
     opts.add_argument('--num_features', type=int, default=cfg.num_features_raw,
                       help='if included, select this number of features, using '
                            'feature selection method in feature_selection')
